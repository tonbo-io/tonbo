workspace = { members = ["parquet-lru", "tonbo_macros"] }

[package]
description = "An embedded persistent KV database in Rust."
documentation = "https://docs.rs/tonbo"
edition = "2021"
license = "Apache-2.0"
name = "tonbo"
readme = "README.md"
resolver = "2"
version = "0.2.0"

[package.metadata]
msrv = "1.79.0"

[features]
aws = ["fusio-dispatch/aws", "fusio/aws"]
bench = ["redb", "rocksdb", "sled"]
bytes = ["dep:bytes"]
datafusion = ["dep:async-trait", "dep:datafusion"]
default = ["aws", "bytes", "tokio", "tokio-http"]
load_tbl = []
object-store = ["fusio/object_store"]
opfs = [
    "dep:wasm-bindgen-futures",
    "fusio-dispatch/opfs",
    "fusio-parquet/opfs",
    "fusio/opfs",
]
redb = ["dep:redb"]
rocksdb = ["dep:rocksdb"]
sled = ["dep:sled"]
tokio = [
    "fusio-dispatch/tokio",
    "fusio-parquet/tokio",
    "fusio/tokio",
    "parquet/default",
    "tokio/fs",
]
tokio-http = ["fusio/tokio-http"]
wasm = ["aws", "bytes", "opfs"]

[[example]]
name = "declare"
required-features = ["bytes", "tokio"]

[[example]]
name = "datafusion"
required-features = ["datafusion"]

[[bench]]
harness = false
name = "write_bench"
required-features = ["bench"]

[[bench]]
harness = false
name = "read_bench"
required-features = ["bench"]

[[bench]]
harness = false
name = "writes"
path = "benches/criterion/writes.rs"
required-features = ["sled"]

[dependencies]
arrow = "53"
async-lock = "3"
async-stream = "0.3"
async-trait = { version = "0.1", optional = true }
bytes = { version = "1.7", optional = true }
crc32fast = "1"
crossbeam-skiplist = "0.1"
datafusion = { version = "42", optional = true }
flume = { version = "0.11", features = ["async"] }
fusio = { git = "https://github.com/tonbo-io/fusio.git", rev = "8038993675591f87dd65b88ffdade31dc0a254b7", package = "fusio", version = "0.3.3", features = [
    "dyn",
    "fs",
] }
fusio-dispatch = { git = "https://github.com/tonbo-io/fusio.git", rev = "8038993675591f87dd65b88ffdade31dc0a254b7", package = "fusio-dispatch", version = "0.2.1" }
fusio-parquet = { git = "https://github.com/tonbo-io/fusio.git", rev = "8038993675591f87dd65b88ffdade31dc0a254b7", package = "fusio-parquet", version = "0.2.1" }
futures-core = "0.3"
futures-io = "0.3"
futures-util = "0.3"
lockable = "0.1.1"
once_cell = "1"
<<<<<<< HEAD
parquet = { version = "53", features = ["async"] }
parquet-lru = { version = "0.1.0", path = "parquet-lru" }
=======
parquet = { version = "53", default-features = false, features = [
    "async",
    "base64",
    "brotli",
    "flate2",
    "lz4",
    "snap",
] }
>>>>>>> d10083e2
pin-project-lite = "0.2"
regex = "1"
thiserror = "2.0.3"
tokio = { version = "1", features = ["io-util"], default-features = false }
tokio-util = { version = "0.7" }
tonbo_macros = { version = "0.2.0", path = "tonbo_macros" }
tracing = "0.1"
ulid = { version = "1", features = ["serde"] }

# Only used for benchmarks
log = "0.4.22"
redb = { version = "2", optional = true }
rocksdb = { version = "0.22", optional = true }
sled = { version = "0.34", optional = true }

[target.'cfg(target_arch = "wasm32")'.dependencies]
wasm-bindgen = "0.2.95"
wasm-bindgen-futures = { version = "0.4.45", optional = true }

[dev-dependencies]
bincode = "1"
fastrand = "2"
futures = { version = "0.3" }
serde = "1"
tempfile = "3"
trybuild = "1.0"

[target.'cfg(not(target_arch = "wasm32"))'.dev-dependencies]
comfy-table = "7"
criterion = { version = "0.5", features = ["async_tokio", "html_reports"] }
mimalloc = "0.1"
tokio = { version = "1", features = ["full"] }

[target.'cfg(target_arch = "wasm32")'.dev-dependencies]
wasm-bindgen = "0.2.95"
wasm-bindgen-test = "0.3.9"

[target.'cfg(unix)'.dev-dependencies]
pprof = { version = "0.13", features = ["criterion", "flamegraph"] }

[profile.release]
codegen-units = 1
lto = "thin"

[profile.bench]
debug = true
inherits = "release"<|MERGE_RESOLUTION|>--- conflicted
+++ resolved
@@ -85,10 +85,6 @@
 futures-util = "0.3"
 lockable = "0.1.1"
 once_cell = "1"
-<<<<<<< HEAD
-parquet = { version = "53", features = ["async"] }
-parquet-lru = { version = "0.1.0", path = "parquet-lru" }
-=======
 parquet = { version = "53", default-features = false, features = [
     "async",
     "base64",
@@ -97,7 +93,7 @@
     "lz4",
     "snap",
 ] }
->>>>>>> d10083e2
+parquet-lru = { version = "0.1.0", path = "parquet-lru" }
 pin-project-lite = "0.2"
 regex = "1"
 thiserror = "2.0.3"

[package]
name = "tonbo"
version = "0.1.0"
edition = "2024"
resolver = "2"

[dependencies]
fusio = { version = "0.4.2", features = ["dyn", "fs", "tokio", "executor"] }
fusio-parquet = { version = "0.4.2" }
once_cell = "1"
typed-arrow = { version = "0.4.1", features = ["ext-hooks"] }
typed-arrow-dyn = { version = "0.0.2" }
thiserror = "2.0.17"
ulid = { version = "1", features = ["serde"] }
crc32c = "0.6"
arrow-ipc = "56.1.0"
<<<<<<< HEAD
futures = "0.3"
=======
arrow-array = "56.2.0"
arrow-schema = "56.2.0"
arrow-select = "56.2.0"
>>>>>>> 739a5655

[dev-dependencies]
typed-arrow-unified = { version = "0.0.1" }<|MERGE_RESOLUTION|>--- conflicted
+++ resolved
@@ -14,13 +14,15 @@
 ulid = { version = "1", features = ["serde"] }
 crc32c = "0.6"
 arrow-ipc = "56.1.0"
-<<<<<<< HEAD
-futures = "0.3"
-=======
 arrow-array = "56.2.0"
 arrow-schema = "56.2.0"
 arrow-select = "56.2.0"
->>>>>>> 739a5655
+futures = "0.3"
 
 [dev-dependencies]
-typed-arrow-unified = { version = "0.0.1" }+typed-arrow-unified = { version = "0.0.1" }
+
+[patch.crates-io]
+# typed-arrow-unified 0.0.1 still pins typed-arrow-dyn 0.0.1; override so
+# our dev-dependency picks up the 0.0.2 stack until an upstream release.
+typed-arrow-unified = { path = "vendor/typed-arrow-unified" }
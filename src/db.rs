//! Generic DB parametrized by a `Mode` implementation.
//!
//! At the moment Tonbo only ships with the dynamic runtime-schema mode. The
//! trait-driven structure remains so that compile-time typed dispatch can be
//! reintroduced without reshaping the API.

use std::{sync::Arc, time::Instant};

use arrow_array::RecordBatch;
use arrow_schema::SchemaRef;
use fusio::executor::{Executor, Timer};

pub use crate::mode::{DynMode, DynModeConfig, Mode};
use crate::{
    inmem::{
        immutable::Immutable,
        mutable::MutableLayout,
        policy::{SealDecision, SealPolicy, StatsProvider},
    },
    mvcc::{CommitClock, Timestamp},
    record::extract::{KeyDyn, KeyExtractError},
    scan::RangeSet,
<<<<<<< HEAD
    wal::{WalConfig, WalHandle, frame::WalEvent, replay::Replayer},
=======
    wal::{WalConfig, WalHandle, frame::WalEvent, replay::Replayer, strip_tombstone_column},
>>>>>>> e075d338
};

/// A DB parametrized by a mode `M` that defines key, payload and insert interface.
pub struct DB<M: Mode, E: Executor + Timer + Send + Sync> {
    mode: M,
    mem: M::Mutable,
    // Immutable in-memory runs (frozen memtables) in recency order (oldest..newest)
    immutables: Vec<Immutable<M>>,
    // Sealing policy and last seal timestamp
    policy: Box<dyn SealPolicy + Send + Sync>,
    last_seal_at: Option<Instant>,
    // Executor powering async subsystems such as the WAL.
    executor: Arc<E>,
    // Optional WAL handle when durability is enabled.
    wal: Option<WalHandle<E>>,
    /// Pending WAL configuration captured before the writer is installed.
    wal_config: Option<WalConfig>,
    /// Monotonic commit timestamp assigned to ingests (autocommit path for now).
    commit_clock: CommitClock,
}

impl<E> DB<DynMode, E>
where
    E: Executor + Timer,
{
    pub(crate) fn schema(&self) -> &SchemaRef {
        &self.mode.schema
    }

    pub(crate) fn insert_into_mutable(
        &mut self,
        batch: RecordBatch,
        commit_ts: Timestamp,
    ) -> Result<(), KeyExtractError> {
        self.mem
            .insert_batch(self.mode.extractor.as_ref(), batch, commit_ts)
    }

    pub(crate) fn replay_wal_events(
        &mut self,
        events: Vec<WalEvent>,
    ) -> Result<Option<Timestamp>, KeyExtractError> {
        use std::collections::HashMap;

        let mut last_commit_ts: Option<Timestamp> = None;
<<<<<<< HEAD
        let mut pending: HashMap<u64, Vec<(RecordBatch, Vec<bool>)>> = HashMap::new();
=======
        let mut pending: HashMap<u64, Vec<(RecordBatch, Option<Vec<bool>>)>> = HashMap::new();

>>>>>>> e075d338
        for event in events {
            match event {
                WalEvent::DynAppend {
                    provisional_id,
                    batch,
                    tombstones,
                } => {
                    pending
                        .entry(provisional_id)
                        .or_default()
                        .push((batch, tombstones));
                }
                WalEvent::TxnCommit {
                    provisional_id,
                    commit_ts,
                } => {
                    if let Some(batches) = pending.remove(&provisional_id) {
                        for (batch, tombstones) in batches {
<<<<<<< HEAD
                            apply_dyn_wal_batch(&mut db, batch, tombstones, commit_ts)?;
=======
                            if let Some(bits) = tombstones {
                                let bitmap = bits.clone();
                                self.mem.insert_batch_with_ts(
                                    self.mode.extractor.as_ref(),
                                    batch,
                                    commit_ts,
                                    move |row| bitmap[row],
                                )?;
                            } else {
                                self.mem.insert_batch_with_ts(
                                    self.mode.extractor.as_ref(),
                                    batch,
                                    commit_ts,
                                    |_| false,
                                )?;
                            }
                            self.maybe_seal_after_insert()?;
>>>>>>> e075d338
                        }
                        last_commit_ts = Some(match last_commit_ts {
                            Some(prev) => prev.max(commit_ts),
                            None => commit_ts,
                        });
                    }
                }
                WalEvent::TxnBegin { .. } | WalEvent::TxnAbort { .. } | WalEvent::SealMarker => {
                    // TODO: implement once transactional semantics are wired up.
                }
            }
        }

        Ok(last_commit_ts)
    }

    /// Scan the dynamic mutable memtable over key ranges, yielding owned dynamic rows.
    pub fn scan_mutable_rows<'a>(
        &'a self,
        ranges: &'a RangeSet<KeyDyn>,
    ) -> impl Iterator<Item = typed_arrow_dyn::DynRow> + 'a {
        self.mem.scan_rows(ranges)
    }

    /// Scan the dynamic mutable memtable with MVCC visibility at `read_ts`.
    pub fn scan_mutable_rows_at<'a>(
        &'a self,
        ranges: &'a RangeSet<KeyDyn>,
        read_ts: Timestamp,
    ) -> impl Iterator<Item = typed_arrow_dyn::DynRow> + 'a {
        self.mem.scan_rows_at(ranges, read_ts)
    }

    pub(crate) fn maybe_seal_after_insert(&mut self) -> Result<(), KeyExtractError> {
        let since = self.last_seal_at.map(|t| t.elapsed());
        let stats = self.mem.build_stats(since);
        if let SealDecision::Seal(_reason) = self.policy.evaluate(&stats) {
            if let Some(seg) = self.mem.seal_into_immutable(&self.mode.schema)? {
                self.immutables.push(seg);
            }
            self.last_seal_at = Some(Instant::now());
        }
        Ok(())
    }
}

// Methods common to all modes
impl<M: Mode, E: Executor + Timer> DB<M, E> {
    /// Construct a new DB in mode `M` using its configuration.
    pub fn new(config: M::Config, executor: Arc<E>) -> Result<Self, KeyExtractError>
    where
        M: Sized,
    {
        let (mode, mem) = M::build(config)?;
        Ok(Self {
            mode,
            mem,
            immutables: Vec::new(),
            policy: crate::inmem::policy::default_policy(),
            last_seal_at: None,
            executor,
            wal: None,
            wal_config: None,
            commit_clock: CommitClock::default(),
        })
    }

    /// Recover a DB by replaying WAL segments before enabling ingest.
    pub async fn recover_with_wal(
        config: M::Config,
        executor: Arc<E>,
        wal_cfg: WalConfig,
    ) -> Result<Self, KeyExtractError>
    where
        M: Sized,
    {
        let mut db = Self::new(config, executor)?;
        db.set_wal_config(Some(wal_cfg.clone()));

        let replayer = Replayer::new(wal_cfg);
        let events = replayer.scan().map_err(KeyExtractError::from)?;

        let last_commit_ts = M::replay_wal(&mut db, events)?;
        if let Some(ts) = last_commit_ts {
            db.commit_clock.advance_to_at_least(ts.saturating_add(1));
        }

        Ok(db)
    }

    /// Unified ingestion entry point using the mode's insertion contract.
    pub async fn ingest<'a>(&'a mut self, input: M::InsertInput) -> Result<(), KeyExtractError>
    where
        M: Sized,
    {
        M::insert(self, input).await
    }

    /// Ingest many inputs sequentially.
    pub async fn ingest_many<I>(&mut self, inputs: I) -> Result<(), KeyExtractError>
    where
        I: IntoIterator<Item = M::InsertInput>,
        M: Sized,
    {
        for item in inputs.into_iter() {
            M::insert(self, item).await?;
        }
        Ok(())
    }

    /// Approximate bytes used by keys in the mutable memtable.
    pub fn approx_mutable_bytes(&self) -> usize {
        <M::Mutable as MutableLayout<M::Key>>::approx_bytes(&self.mem)
    }

    /// Attach WAL configuration prior to enabling durability.
    pub fn with_wal_config(mut self, cfg: WalConfig) -> Self {
        self.wal_config = Some(cfg);
        self
    }

    /// Access the configured WAL settings, if any.
    pub fn wal_config(&self) -> Option<&WalConfig> {
        self.wal_config.as_ref()
    }

    /// Access the executor powering async subsystems.
    pub(crate) fn executor(&self) -> &Arc<E> {
        &self.executor
    }

    /// Allocate the next commit timestamp for WAL/autocommit flows.
    pub(crate) fn next_commit_ts(&mut self) -> Timestamp {
        self.commit_clock.next()
    }

    /// Access the active WAL handle, if any.
    pub(crate) fn wal_handle(&self) -> Option<&WalHandle<E>> {
        self.wal.as_ref()
    }

    /// Replace the WAL handle (used by WAL extension methods).
    pub(crate) fn set_wal_handle(&mut self, handle: Option<WalHandle<E>>) {
        self.wal = handle;
    }

    /// Replace the stored WAL configuration.
    pub(crate) fn set_wal_config(&mut self, cfg: Option<WalConfig>) {
        self.wal_config = cfg;
    }

    /// Number of immutable segments attached to this DB (oldest..newest).
    pub fn num_immutable_segments(&self) -> usize {
        self.immutables.len()
    }

    // Key-only merged scans have been removed.
}

// Segment management (generic, zero-cost)
impl<M: Mode, E: Executor + Timer> DB<M, E> {
    #[allow(dead_code)]
    pub(crate) fn add_immutable(&mut self, seg: Immutable<M>) {
        self.immutables.push(seg);
    }

    /// Set or replace the sealing policy used by this DB.
    pub fn set_seal_policy(&mut self, policy: Box<dyn SealPolicy + Send + Sync>) {
        self.policy = policy;
    }
}

<<<<<<< HEAD
/// A unified ingestion interface implemented per mode.
///
/// Today only the dynamic mode implements this trait. Typed-mode support can
/// be added back by implementing `Insertable` for the future typed inputs.
pub trait Insertable<M: Mode>: Sized {
    /// Insert this value into the provided `DB` in mode `M`.
    ///
    /// Returns `Ok(())` on success, or a `KeyExtractError` for dynamic mode
    /// schema/key extraction issues.
    fn insert_into<'a, E>(
        self,
        db: &'a mut DB<M, E>,
    ) -> impl Future<Output = Result<(), KeyExtractError>> + 'a
    where
        E: Executor + Timer;
}

async fn insert_dyn_wal_batch<E>(
    db: &mut DB<DynMode, E>,
    batch: RecordBatch,
    tombstones: Vec<bool>,
) -> Result<(), KeyExtractError>
where
    E: Executor + Timer,
{
    validate_record_batch_schema(db, &batch)?;
    validate_tombstone_bitmap(&batch, &tombstones)?;
    let commit_ts = db.next_commit_ts();
    if let Some(handle) = db.wal_handle().cloned() {
        // TODO: await the WAL ticket once durability handling lands.
        handle
            .append(&batch, &tombstones, commit_ts)
            .await
            .map_err(KeyExtractError::from)?;
    }
    apply_dyn_wal_batch(db, batch, tombstones, commit_ts)
}

async fn insert_dyn_wal_batches<E>(
    db: &mut DB<DynMode, E>,
    batches: Vec<(RecordBatch, Vec<bool>)>,
) -> Result<(), KeyExtractError>
where
    E: Executor + Timer,
{
    for (batch, tombstones) in batches {
        insert_dyn_wal_batch(db, batch, tombstones).await?;
    }
    Ok(())
}

fn apply_dyn_wal_batch<E>(
    db: &mut DB<DynMode, E>,
    batch: RecordBatch,
    tombstones: Vec<bool>,
    commit_ts: Timestamp,
) -> Result<(), KeyExtractError>
where
    E: Executor + Timer,
{
    validate_record_batch_schema(db, &batch)?;
    validate_tombstone_bitmap(&batch, &tombstones)?;
    let bits = tombstones;
    db.mem
        .insert_batch_with_ts(db.mode.extractor.as_ref(), batch, commit_ts, move |row| {
            bits[row]
        })?;
    db.maybe_seal_after_insert()?;
    Ok(())
}

fn validate_record_batch_schema<E>(
    db: &DB<DynMode, E>,
    batch: &RecordBatch,
) -> Result<(), KeyExtractError>
where
    E: Executor + Timer,
{
    if db.mode.schema.as_ref() != batch.schema().as_ref() {
        return Err(KeyExtractError::SchemaMismatch {
            expected: db.mode.schema.clone(),
            actual: batch.schema(),
        });
    }
    Ok(())
}

fn validate_tombstone_bitmap(
    batch: &RecordBatch,
    tombstones: &[bool],
) -> Result<(), KeyExtractError> {
    if batch.num_rows() != tombstones.len() {
        return Err(KeyExtractError::TombstoneLengthMismatch {
            expected: batch.num_rows(),
            actual: tombstones.len(),
        });
    }
    Ok(())
}

// Dynamic mode: single RecordBatch
impl Insertable<DynMode> for RecordBatch {
    fn insert_into<'a, E>(
        self,
        db: &'a mut DB<DynMode, E>,
    ) -> impl Future<Output = Result<(), KeyExtractError>> + 'a
    where
        E: Executor + Timer,
    {
        let tombstones = vec![false; self.num_rows()];
        insert_dyn_wal_batch(db, self, tombstones)
    }
}

// Dynamic mode: Vec of RecordBatch
impl Insertable<DynMode> for Vec<RecordBatch> {
    fn insert_into<'a, E>(
        self,
        db: &'a mut DB<DynMode, E>,
    ) -> impl Future<Output = Result<(), KeyExtractError>> + 'a
    where
        E: Executor + Timer,
    {
        let batches = self
            .into_iter()
            .map(|batch| {
                let tombstones = vec![false; batch.num_rows()];
                (batch, tombstones)
            })
            .collect();
        insert_dyn_wal_batches(db, batches)
    }
}

// Dynamic mode: (RecordBatch, Vec<bool>)
impl Insertable<DynMode> for (RecordBatch, Vec<bool>) {
    fn insert_into<'a, E>(
        self,
        db: &'a mut DB<DynMode, E>,
    ) -> impl Future<Output = Result<(), KeyExtractError>> + 'a
    where
        E: Executor + Timer,
    {
        let (batch, tombstones) = self;
        insert_dyn_wal_batch(db, batch, tombstones)
    }
}

// Dynamic mode: Vec<(RecordBatch, Vec<bool>)>
impl Insertable<DynMode> for Vec<(RecordBatch, Vec<bool>)> {
    fn insert_into<'a, E>(
        self,
        db: &'a mut DB<DynMode, E>,
    ) -> impl Future<Output = Result<(), KeyExtractError>> + 'a
    where
        E: Executor + Timer,
    {
        insert_dyn_wal_batches(db, self)
    }
}

=======
>>>>>>> e075d338
#[cfg(test)]
mod tests {
    use std::sync::Arc;

    use arrow_schema::{DataType, Field, Schema};
    use fusio::executor::BlockingExecutor;
    use futures::executor::block_on;
    use typed_arrow_dyn::{DynCell, DynRow};

    use super::*;
    use crate::{
        inmem::{mutable::DynMem, policy::BatchesThreshold},
        test_util::build_batch,
        wal::{
            WalPayload, batch_with_tombstones,
            frame::{INITIAL_FRAME_SEQ, encode_payload},
        },
    };

    impl DynMem {
        fn inspect_versions(&self, key: &KeyDyn) -> Option<Vec<(Timestamp, bool)>> {
            self.0.inspect_versions(key)
        }
    }

    #[test]
    fn ingest_tombstone_length_mismatch() {
        let schema = Arc::new(Schema::new(vec![
            Field::new("id", DataType::Utf8, false),
            Field::new("v", DataType::Int32, false),
        ]));
        let rows = vec![DynRow(vec![
            Some(DynCell::Str("k".into())),
            Some(DynCell::I32(1)),
        ])];
        let batch: RecordBatch = build_batch(schema.clone(), rows).expect("batch");

        let mut db =
            DB::new_dyn_with_key_name(schema.clone(), "id", Arc::new(BlockingExecutor::default()))
                .expect("db");

        let err = block_on(db.ingest((batch, vec![]))).expect_err("length mismatch");
        assert!(matches!(
            err,
            KeyExtractError::TombstoneLengthMismatch {
                expected: 1,
                actual: 0
            }
        ));
    }

    #[test]
    fn ingest_batch_with_tombstones_marks_versions_and_visibility() {
        let schema = Arc::new(Schema::new(vec![
            Field::new("id", DataType::Utf8, false),
            Field::new("v", DataType::Int32, false),
        ]));
        let extractor =
            crate::record::extract::dyn_extractor_for_field(0, &DataType::Utf8).expect("extractor");
        let executor = Arc::new(BlockingExecutor::default());
        let mut db = DB::new_dyn(schema.clone(), extractor, Arc::clone(&executor)).expect("db");

        let rows = vec![
            DynRow(vec![Some(DynCell::Str("k1".into())), Some(DynCell::I32(1))]),
            DynRow(vec![Some(DynCell::Str("k2".into())), Some(DynCell::I32(2))]),
        ];
        let batch: RecordBatch = build_batch(schema, rows).expect("batch");
        block_on(db.ingest((batch, vec![false, true]))).expect("ingest");

        let chain_k1 = db
            .mem
            .inspect_versions(&KeyDyn::from("k1"))
            .expect("chain k1");
        assert_eq!(chain_k1.len(), 1);
        assert!(!chain_k1[0].1);

        let chain_k2 = db
            .mem
            .inspect_versions(&KeyDyn::from("k2"))
            .expect("chain k2");
        assert_eq!(chain_k2.len(), 1);
        assert!(chain_k2[0].1);

        let all: RangeSet<KeyDyn> = RangeSet::all();
        let visible: Vec<String> = db
            .scan_mutable_rows(&all)
            .map(|row| match &row.0[0] {
                Some(typed_arrow_dyn::DynCell::Str(s)) => s.clone(),
                _ => panic!("unexpected cell variant"),
            })
            .collect();
        assert_eq!(visible, vec!["k1".to_string()]);
    }

    #[test]
    fn dynamic_seal_on_batches_threshold() {
        // Build a simple schema: id: Utf8 (key), v: Int32
        let schema = std::sync::Arc::new(Schema::new(vec![
            Field::new("id", DataType::Utf8, false),
            Field::new("v", DataType::Int32, false),
        ]));
        // Build one batch with two rows
        let rows = vec![
            DynRow(vec![Some(DynCell::Str("a".into())), Some(DynCell::I32(1))]),
            DynRow(vec![Some(DynCell::Str("b".into())), Some(DynCell::I32(2))]),
        ];
        let batch: RecordBatch = build_batch(schema.clone(), rows).expect("valid dyn rows");

        let config = DynModeConfig::from_key_name(schema.clone(), "id").expect("key name");
        let mut db: DB<DynMode, BlockingExecutor> =
            DB::new(config, Arc::new(BlockingExecutor::default())).expect("schema ok");
        db.set_seal_policy(Box::new(BatchesThreshold { batches: 1 }));
        assert_eq!(db.num_immutable_segments(), 0);
        block_on(db.ingest(batch)).expect("insert batch");
        assert_eq!(db.num_immutable_segments(), 1);
    }

    #[test]
    fn dynamic_new_from_metadata_field_marker() {
        use std::collections::HashMap;
        // Schema: mark id with field-level metadata tonbo.key = true
        let mut fm = HashMap::new();
        fm.insert("tonbo.key".to_string(), "true".to_string());
        let f_id = Field::new("id", DataType::Utf8, false).with_metadata(fm);
        let f_v = Field::new("v", DataType::Int32, false);
        let schema = std::sync::Arc::new(Schema::new(vec![f_id, f_v]));
        let config = DynModeConfig::from_metadata(schema.clone()).expect("metadata key config");
        let mut db: DB<DynMode, BlockingExecutor> =
            DB::new(config, Arc::new(BlockingExecutor::default())).expect("metadata key");

        // Build one batch and insert to ensure extractor wired
        let rows = vec![
            DynRow(vec![Some(DynCell::Str("a".into())), Some(DynCell::I32(1))]),
            DynRow(vec![Some(DynCell::Str("b".into())), Some(DynCell::I32(2))]),
        ];
        let batch: RecordBatch = build_batch(schema.clone(), rows).expect("valid dyn rows");
        block_on(db.ingest(batch)).expect("insert via metadata");
        assert_eq!(db.num_immutable_segments(), 0);
    }

    #[test]
    fn dynamic_new_from_metadata_schema_level() {
        use std::collections::HashMap;
        let f_id = Field::new("id", DataType::Utf8, false);
        let f_v = Field::new("v", DataType::Int32, false);
        let mut sm = HashMap::new();
        sm.insert("tonbo.keys".to_string(), "id".to_string());
        let schema = std::sync::Arc::new(Schema::new(vec![f_id, f_v]).with_metadata(sm));
        let config = DynModeConfig::from_metadata(schema.clone()).expect("schema metadata config");
        let mut db: DB<DynMode, BlockingExecutor> =
            DB::new(config, Arc::new(BlockingExecutor::default())).expect("schema metadata key");

        let rows = vec![
            DynRow(vec![Some(DynCell::Str("x".into())), Some(DynCell::I32(1))]),
            DynRow(vec![Some(DynCell::Str("y".into())), Some(DynCell::I32(2))]),
        ];
        let batch: RecordBatch = build_batch(schema.clone(), rows).expect("valid dyn rows");
        block_on(db.ingest(batch)).expect("insert via metadata");
        assert_eq!(db.num_immutable_segments(), 0);
    }

    #[test]
    fn dynamic_new_from_metadata_conflicts_and_missing() {
        use std::collections::HashMap;
        // Conflict: two fields marked as key
        let mut fm1 = HashMap::new();
        fm1.insert("tonbo.key".to_string(), "true".to_string());
        let mut fm2 = HashMap::new();
        fm2.insert("tonbo.key".to_string(), "1".to_string());
        let f1 = Field::new("id1", DataType::Utf8, false).with_metadata(fm1);
        let f2 = Field::new("id2", DataType::Utf8, false).with_metadata(fm2);
        let schema_conflict = std::sync::Arc::new(Schema::new(vec![f1, f2]));
        assert!(DynModeConfig::from_metadata(schema_conflict).is_err());

        // Missing: no markers at field or schema level
        let schema_missing = std::sync::Arc::new(Schema::new(vec![
            Field::new("id", DataType::Utf8, false),
            Field::new("v", DataType::Int32, false),
        ]));
        assert!(DynModeConfig::from_metadata(schema_missing).is_err());
    }

    #[test]
    fn dynamic_composite_from_field_ordinals_and_scan() {
        use std::collections::HashMap;
        // Fields: id (Utf8, ord 1), ts (Int64, ord 2), v (Int32)
        let mut m1 = HashMap::new();
        m1.insert("tonbo.key".to_string(), "1".to_string());
        let mut m2 = HashMap::new();
        m2.insert("tonbo.key".to_string(), "2".to_string());
        let f_id = Field::new("id", DataType::Utf8, false).with_metadata(m1);
        let f_ts = Field::new("ts", DataType::Int64, false).with_metadata(m2);
        let f_v = Field::new("v", DataType::Int32, false);
        let schema = std::sync::Arc::new(Schema::new(vec![f_id, f_ts, f_v]));
        let config = DynModeConfig::from_metadata(schema.clone()).expect("metadata config");
        let mut db: DB<DynMode, BlockingExecutor> =
            DB::new(config, Arc::new(BlockingExecutor::default()))
                .expect("composite field metadata");

        let rows = vec![
            DynRow(vec![
                Some(DynCell::Str("a".into())),
                Some(DynCell::I64(10)),
                Some(DynCell::I32(1)),
            ]),
            DynRow(vec![
                Some(DynCell::Str("a".into())),
                Some(DynCell::I64(5)),
                Some(DynCell::I32(2)),
            ]),
            DynRow(vec![
                Some(DynCell::Str("b".into())),
                Some(DynCell::I64(1)),
                Some(DynCell::I32(3)),
            ]),
        ];
        let batch: RecordBatch = build_batch(schema.clone(), rows).expect("valid dyn rows");
        block_on(db.ingest(batch)).expect("insert batch");

        use std::ops::Bound as B;
        let lo = KeyDyn::Tuple(vec![KeyDyn::from("a"), KeyDyn::from(5i64)]);
        let hi = KeyDyn::Tuple(vec![KeyDyn::from("a"), KeyDyn::from(10i64)]);
        let rs = RangeSet::from_ranges(vec![crate::scan::KeyRange::new(
            B::Included(lo),
            B::Included(hi),
        )]);
        let got: Vec<(String, i64)> = db
            .scan_mutable_rows(&rs)
            .map(|row| match (&row.0[0], &row.0[1]) {
                (
                    Some(typed_arrow_dyn::DynCell::Str(s)),
                    Some(typed_arrow_dyn::DynCell::I64(ts)),
                ) => (s.clone(), *ts),
                _ => panic!("unexpected row content"),
            })
            .collect();
        assert_eq!(got, vec![("a".to_string(), 5), ("a".to_string(), 10)]);
    }

    #[test]
    fn dynamic_composite_from_schema_list_and_scan() {
        use std::collections::HashMap;
        let f_id = Field::new("id", DataType::Utf8, false);
        let f_ts = Field::new("ts", DataType::Int64, false);
        let f_v = Field::new("v", DataType::Int32, false);
        let mut sm = HashMap::new();
        sm.insert("tonbo.keys".to_string(), "[\"id\", \"ts\"]".to_string());
        let schema = std::sync::Arc::new(Schema::new(vec![f_id, f_ts, f_v]).with_metadata(sm));
        let config = DynModeConfig::from_metadata(schema.clone()).expect("metadata config");
        let mut db: DB<DynMode, BlockingExecutor> =
            DB::new(config, Arc::new(BlockingExecutor::default()))
                .expect("composite schema metadata");

        let rows = vec![
            DynRow(vec![
                Some(DynCell::Str("a".into())),
                Some(DynCell::I64(5)),
                Some(DynCell::I32(1)),
            ]),
            DynRow(vec![
                Some(DynCell::Str("a".into())),
                Some(DynCell::I64(10)),
                Some(DynCell::I32(2)),
            ]),
            DynRow(vec![
                Some(DynCell::Str("b".into())),
                Some(DynCell::I64(1)),
                Some(DynCell::I32(3)),
            ]),
        ];
        let batch: RecordBatch = build_batch(schema.clone(), rows).expect("valid dyn rows");
        block_on(db.ingest(batch)).expect("insert batch");

        use std::ops::Bound as B;
        let lo = KeyDyn::Tuple(vec![KeyDyn::from("a"), KeyDyn::from(1i64)]);
        let hi = KeyDyn::Tuple(vec![KeyDyn::from("a"), KeyDyn::from(10i64)]);
        let rs = RangeSet::from_ranges(vec![crate::scan::KeyRange::new(
            B::Included(lo),
            B::Included(hi),
        )]);
        let got: Vec<(String, i64)> = db
            .scan_mutable_rows(&rs)
            .map(|row| match (&row.0[0], &row.0[1]) {
                (
                    Some(typed_arrow_dyn::DynCell::Str(s)),
                    Some(typed_arrow_dyn::DynCell::I64(ts)),
                ) => (s.clone(), *ts),
                _ => panic!("unexpected row content"),
            })
            .collect();
        assert_eq!(got, vec![("a".to_string(), 5), ("a".to_string(), 10)]);
    }

    #[test]
    fn recover_replays_commit_timestamps_and_advances_clock() {
        use std::{fs, time::SystemTime};

        let wal_dir = std::env::temp_dir().join(format!(
            "tonbo-replay-test-{}",
            SystemTime::now()
                .duration_since(std::time::UNIX_EPOCH)
                .unwrap()
                .as_nanos()
        ));
        fs::create_dir_all(&wal_dir).expect("create wal dir");

        let schema = std::sync::Arc::new(Schema::new(vec![
            Field::new("id", DataType::Utf8, false),
            Field::new("v", DataType::Int32, false),
        ]));
        let batch = build_batch(
            schema.clone(),
            vec![DynRow(vec![
                Some(DynCell::Str("k".into())),
                Some(DynCell::I32(1)),
            ])],
        )
        .expect("batch");

        let wal_batch = crate::wal::append_tombstone_column(&batch, Some(&[true]))
            .expect("batch with tombstone");
        let payload = WalPayload::DynBatch {
            batch: wal_batch,
            commit_ts: Timestamp::new(42),
        };
        let frames = encode_payload(payload, 7).expect("encode");
        let mut seq = INITIAL_FRAME_SEQ;
        let mut bytes = Vec::new();
        for frame in frames {
            bytes.extend_from_slice(&frame.into_bytes(seq));
            seq += 1;
        }
        fs::write(wal_dir.join("000001.wal"), bytes).expect("write wal");

        let extractor =
            crate::record::extract::dyn_extractor_for_field(0, &DataType::Utf8).expect("extractor");
        let mut cfg = WalConfig::default();
        cfg.dir = wal_dir.clone();
        let executor = Arc::new(BlockingExecutor::default());
        let config = DynModeConfig::new(schema.clone(), extractor).expect("config");
        let mut db: DB<DynMode, BlockingExecutor> =
            block_on(DB::recover_with_wal(config, executor.clone(), cfg)).expect("recover");

        // Replayed version retains commit_ts 42 and tombstone state.
        let chain = db.mem.inspect_versions(&KeyDyn::from("k")).expect("chain");
        assert_eq!(chain, vec![(Timestamp::new(42), true)]);

        use std::ops::Bound as B;
        let ranges = RangeSet::from_ranges(vec![crate::scan::KeyRange::new(
            B::Included(KeyDyn::from("k")),
            B::Included(KeyDyn::from("k")),
        )]);
        let visible: Vec<_> = db
            .scan_mutable_rows_at(&ranges, Timestamp::new(50))
            .collect();
        assert!(visible.is_empty());

        // New ingest should advance to > 42 (next clock tick).
        let new_batch = build_batch(
            schema.clone(),
            vec![DynRow(vec![
                Some(DynCell::Str("k".into())),
                Some(DynCell::I32(2)),
            ])],
        )
        .expect("batch2");
        block_on(db.ingest(new_batch)).expect("ingest new");

        let chain = db.mem.inspect_versions(&KeyDyn::from("k")).expect("chain");
        assert_eq!(
            chain,
            vec![(Timestamp::new(42), true), (Timestamp::new(43), false)]
        );

        fs::remove_dir_all(&wal_dir).expect("cleanup");
    }
}
// duplicates removed (moved above tests)<|MERGE_RESOLUTION|>--- conflicted
+++ resolved
@@ -20,11 +20,7 @@
     mvcc::{CommitClock, Timestamp},
     record::extract::{KeyDyn, KeyExtractError},
     scan::RangeSet,
-<<<<<<< HEAD
     wal::{WalConfig, WalHandle, frame::WalEvent, replay::Replayer},
-=======
-    wal::{WalConfig, WalHandle, frame::WalEvent, replay::Replayer, strip_tombstone_column},
->>>>>>> e075d338
 };
 
 /// A DB parametrized by a mode `M` that defines key, payload and insert interface.
@@ -70,12 +66,7 @@
         use std::collections::HashMap;
 
         let mut last_commit_ts: Option<Timestamp> = None;
-<<<<<<< HEAD
         let mut pending: HashMap<u64, Vec<(RecordBatch, Vec<bool>)>> = HashMap::new();
-=======
-        let mut pending: HashMap<u64, Vec<(RecordBatch, Option<Vec<bool>>)>> = HashMap::new();
-
->>>>>>> e075d338
         for event in events {
             match event {
                 WalEvent::DynAppend {
@@ -94,27 +85,7 @@
                 } => {
                     if let Some(batches) = pending.remove(&provisional_id) {
                         for (batch, tombstones) in batches {
-<<<<<<< HEAD
-                            apply_dyn_wal_batch(&mut db, batch, tombstones, commit_ts)?;
-=======
-                            if let Some(bits) = tombstones {
-                                let bitmap = bits.clone();
-                                self.mem.insert_batch_with_ts(
-                                    self.mode.extractor.as_ref(),
-                                    batch,
-                                    commit_ts,
-                                    move |row| bitmap[row],
-                                )?;
-                            } else {
-                                self.mem.insert_batch_with_ts(
-                                    self.mode.extractor.as_ref(),
-                                    batch,
-                                    commit_ts,
-                                    |_| false,
-                                )?;
-                            }
-                            self.maybe_seal_after_insert()?;
->>>>>>> e075d338
+                            apply_dyn_wal_batch(self, batch, tombstones, commit_ts)?;
                         }
                         last_commit_ts = Some(match last_commit_ts {
                             Some(prev) => prev.max(commit_ts),
@@ -158,6 +129,23 @@
             self.last_seal_at = Some(Instant::now());
         }
         Ok(())
+    }
+
+    /// Ingest a batch along with its tombstone bitmap, routing through the WAL when enabled.
+    pub async fn ingest_with_tombstones(
+        &mut self,
+        batch: RecordBatch,
+        tombstones: Vec<bool>,
+    ) -> Result<(), KeyExtractError> {
+        insert_dyn_wal_batch(self, batch, tombstones).await
+    }
+
+    /// Ingest multiple batches, each paired with a tombstone bitmap.
+    pub async fn ingest_many_with_tombstones(
+        &mut self,
+        batches: Vec<(RecordBatch, Vec<bool>)>,
+    ) -> Result<(), KeyExtractError> {
+        insert_dyn_wal_batches(self, batches).await
     }
 }
 
@@ -287,24 +275,6 @@
     }
 }
 
-<<<<<<< HEAD
-/// A unified ingestion interface implemented per mode.
-///
-/// Today only the dynamic mode implements this trait. Typed-mode support can
-/// be added back by implementing `Insertable` for the future typed inputs.
-pub trait Insertable<M: Mode>: Sized {
-    /// Insert this value into the provided `DB` in mode `M`.
-    ///
-    /// Returns `Ok(())` on success, or a `KeyExtractError` for dynamic mode
-    /// schema/key extraction issues.
-    fn insert_into<'a, E>(
-        self,
-        db: &'a mut DB<M, E>,
-    ) -> impl Future<Output = Result<(), KeyExtractError>> + 'a
-    where
-        E: Executor + Timer;
-}
-
 async fn insert_dyn_wal_batch<E>(
     db: &mut DB<DynMode, E>,
     batch: RecordBatch,
@@ -387,70 +357,6 @@
     }
     Ok(())
 }
-
-// Dynamic mode: single RecordBatch
-impl Insertable<DynMode> for RecordBatch {
-    fn insert_into<'a, E>(
-        self,
-        db: &'a mut DB<DynMode, E>,
-    ) -> impl Future<Output = Result<(), KeyExtractError>> + 'a
-    where
-        E: Executor + Timer,
-    {
-        let tombstones = vec![false; self.num_rows()];
-        insert_dyn_wal_batch(db, self, tombstones)
-    }
-}
-
-// Dynamic mode: Vec of RecordBatch
-impl Insertable<DynMode> for Vec<RecordBatch> {
-    fn insert_into<'a, E>(
-        self,
-        db: &'a mut DB<DynMode, E>,
-    ) -> impl Future<Output = Result<(), KeyExtractError>> + 'a
-    where
-        E: Executor + Timer,
-    {
-        let batches = self
-            .into_iter()
-            .map(|batch| {
-                let tombstones = vec![false; batch.num_rows()];
-                (batch, tombstones)
-            })
-            .collect();
-        insert_dyn_wal_batches(db, batches)
-    }
-}
-
-// Dynamic mode: (RecordBatch, Vec<bool>)
-impl Insertable<DynMode> for (RecordBatch, Vec<bool>) {
-    fn insert_into<'a, E>(
-        self,
-        db: &'a mut DB<DynMode, E>,
-    ) -> impl Future<Output = Result<(), KeyExtractError>> + 'a
-    where
-        E: Executor + Timer,
-    {
-        let (batch, tombstones) = self;
-        insert_dyn_wal_batch(db, batch, tombstones)
-    }
-}
-
-// Dynamic mode: Vec<(RecordBatch, Vec<bool>)>
-impl Insertable<DynMode> for Vec<(RecordBatch, Vec<bool>)> {
-    fn insert_into<'a, E>(
-        self,
-        db: &'a mut DB<DynMode, E>,
-    ) -> impl Future<Output = Result<(), KeyExtractError>> + 'a
-    where
-        E: Executor + Timer,
-    {
-        insert_dyn_wal_batches(db, self)
-    }
-}
-
-=======
->>>>>>> e075d338
 #[cfg(test)]
 mod tests {
     use std::sync::Arc;
@@ -465,7 +371,7 @@
         inmem::{mutable::DynMem, policy::BatchesThreshold},
         test_util::build_batch,
         wal::{
-            WalPayload, batch_with_tombstones,
+            WalPayload, append_tombstone_column,
             frame::{INITIAL_FRAME_SEQ, encode_payload},
         },
     };
@@ -488,11 +394,12 @@
         ])];
         let batch: RecordBatch = build_batch(schema.clone(), rows).expect("batch");
 
-        let mut db =
-            DB::new_dyn_with_key_name(schema.clone(), "id", Arc::new(BlockingExecutor::default()))
-                .expect("db");
-
-        let err = block_on(db.ingest((batch, vec![]))).expect_err("length mismatch");
+        let config = DynModeConfig::from_key_name(schema.clone(), "id").expect("config");
+        let executor = Arc::new(BlockingExecutor::default());
+        let mut db: DB<DynMode, BlockingExecutor> =
+            DB::new(config, Arc::clone(&executor)).expect("db");
+
+        let err = block_on(db.ingest_with_tombstones(batch, vec![])).expect_err("length mismatch");
         assert!(matches!(
             err,
             KeyExtractError::TombstoneLengthMismatch {
@@ -511,14 +418,17 @@
         let extractor =
             crate::record::extract::dyn_extractor_for_field(0, &DataType::Utf8).expect("extractor");
         let executor = Arc::new(BlockingExecutor::default());
-        let mut db = DB::new_dyn(schema.clone(), extractor, Arc::clone(&executor)).expect("db");
+        let config = DynModeConfig::new(schema.clone(), extractor).expect("config");
+        let mut db: DB<DynMode, BlockingExecutor> =
+            DB::new(config, Arc::clone(&executor)).expect("db");
 
         let rows = vec![
             DynRow(vec![Some(DynCell::Str("k1".into())), Some(DynCell::I32(1))]),
             DynRow(vec![Some(DynCell::Str("k2".into())), Some(DynCell::I32(2))]),
         ];
-        let batch: RecordBatch = build_batch(schema, rows).expect("batch");
-        block_on(db.ingest((batch, vec![false, true]))).expect("ingest");
+        let batch: RecordBatch = build_batch(schema.clone(), rows).expect("batch");
+        let result = block_on(db.ingest_with_tombstones(batch, vec![false, true]));
+        result.expect("ingest");
 
         let chain_k1 = db
             .mem
@@ -770,8 +680,8 @@
         )
         .expect("batch");
 
-        let wal_batch = crate::wal::append_tombstone_column(&batch, Some(&[true]))
-            .expect("batch with tombstone");
+        let wal_batch =
+            append_tombstone_column(&batch, Some(&[true])).expect("batch with tombstone");
         let payload = WalPayload::DynBatch {
             batch: wal_batch,
             commit_ts: Timestamp::new(42),
@@ -827,5 +737,4 @@
 
         fs::remove_dir_all(&wal_dir).expect("cleanup");
     }
-}
-// duplicates removed (moved above tests)+}
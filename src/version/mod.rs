--- conflicted
+++ resolved
@@ -138,18 +138,14 @@
                 continue;
             }
             if let Some(entry) = self
-<<<<<<< HEAD
                 .table_query(
                     level_0_fs,
                     key,
                     0,
-                    &scope.gen,
+                    scope.gen,
                     projection_mask.clone(),
                     parquet_cache.clone(),
                 )
-=======
-                .table_query(level_0_fs, key, 0, scope.gen, projection_mask.clone())
->>>>>>> d10083e2
                 .await?
             {
                 return Ok(Some(entry));
@@ -206,7 +202,7 @@
             )
             .await
             .map_err(VersionError::Fusio)?;
-        SsTable::<R, C>::open(parquet_cache, *gen, file)
+        SsTable::<R, C>::open(parquet_cache, gen, file)
             .await?
             .get(key, projection_mask)
             .await

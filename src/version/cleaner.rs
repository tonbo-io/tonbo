use std::{collections::BTreeMap, sync::Arc};

use flume::{Receiver, Sender};

use crate::{
    fs::{manager::StoreManager, FileId},
    record::Record,
    timestamp::Timestamp,
    DbError, DbOption,
};

pub enum CleanTag {
    Add {
        ts: Timestamp,
        gens: Vec<(FileId, usize)>,
    },
    Clean {
        ts: Timestamp,
    },
    RecoverClean {
        wal_id: FileId,
        level: usize,
    },
}

pub(crate) struct Cleaner<R>
where
    R: Record,
{
    tag_recv: Receiver<CleanTag>,
    gens_map: BTreeMap<Timestamp, (Vec<(FileId, usize)>, bool)>,
    option: Arc<DbOption<R>>,
    manager: Arc<StoreManager>,
}

impl<R> Cleaner<R>
where
    R: Record,
{
    pub(crate) fn new(
        option: Arc<DbOption<R>>,
        manager: Arc<StoreManager>,
    ) -> (Self, Sender<CleanTag>) {
        let (tag_send, tag_recv) = flume::bounded(option.clean_channel_buffer);

        (
            Cleaner {
                tag_recv,
                gens_map: Default::default(),
                option,
                manager,
            },
            tag_send,
        )
    }

    pub(crate) async fn listen(&mut self) -> Result<(), DbError<R>> {
        while let Ok(tag) = self.tag_recv.recv_async().await {
            match tag {
                CleanTag::Add { ts, gens } => {
                    let _ = self.gens_map.insert(ts, (gens, false));
                }
                CleanTag::Clean { ts: version_num } => {
                    if let Some((_, dropped)) = self.gens_map.get_mut(&version_num) {
                        *dropped = true;
                    }
                    while let Some((first_version, (gens, dropped))) = self.gens_map.pop_first() {
                        if !dropped {
                            let _ = self.gens_map.insert(first_version, (gens, false));
                            break;
                        }
                        for (gen, level) in gens {
                            let fs = self
                                .option
                                .level_fs_path(level)
                                .map(|path| self.manager.get_fs(path))
                                .unwrap_or(self.manager.base_fs());
                            fs.remove(&self.option.table_path(gen, level)).await?;
                        }
                    }
                }
                CleanTag::RecoverClean { wal_id: gen, level } => {
                    let fs = self
                        .option
                        .level_fs_path(level)
                        .map(|path| self.manager.get_fs(path))
                        .unwrap_or(self.manager.base_fs());
                    fs.remove(&self.option.table_path(gen, level)).await?;
                }
            }
        }

        Ok(())
    }
}

#[cfg(all(test, feature = "tokio"))]
pub(crate) mod tests {
    use std::{sync::Arc, time::Duration};

    use fusio::path::{path_to_local, Path};
    use fusio_dispatch::FsOptions;
    use tempfile::TempDir;
    use tokio::time::sleep;
    use tracing::error;

    use crate::{
        executor::{tokio::TokioExecutor, Executor},
<<<<<<< HEAD
        fs::{manager::StoreManager, FileId, FileType},
        inmem::immutable::tests::TestSchema,
=======
        fs::{generate_file_id, manager::StoreManager, FileType},
>>>>>>> 74f62e2d
        tests::Test,
        version::cleaner::{CleanTag, Cleaner},
        DbOption,
    };

    #[tokio::test]
    async fn test_cleaner() {
        let temp_dir = TempDir::new().unwrap();
        let manager = Arc::new(StoreManager::new(FsOptions::Local, vec![]).unwrap());
        let option = Arc::new(DbOption::from((
            Path::from_filesystem_path(temp_dir.path()).unwrap(),
            &TestSchema,
        )));

        let gen_0 = generate_file_id();
        let gen_1 = generate_file_id();
        let gen_2 = generate_file_id();
        let gen_3 = generate_file_id();
        let fs = option
            .level_fs_path(0)
            .map(|path| manager.get_fs(path))
            .unwrap_or(manager.base_fs());
        {
            fs.open_options(
                &option.table_path(gen_0, 0),
                FileType::Parquet.open_options(false),
            )
            .await
            .unwrap();
            fs.open_options(
                &option.table_path(gen_1, 0),
                FileType::Parquet.open_options(false),
            )
            .await
            .unwrap();
            fs.open_options(
                &option.table_path(gen_2, 0),
                FileType::Parquet.open_options(false),
            )
            .await
            .unwrap();
            fs.open_options(
                &option.table_path(gen_3, 0),
                FileType::Parquet.open_options(false),
            )
            .await
            .unwrap();
        }

        let (mut cleaner, tx) = Cleaner::<Test>::new(option.clone(), manager.clone());

        let executor = TokioExecutor::new();

        executor.spawn(async move {
            if let Err(err) = cleaner.listen().await {
                error!("[Cleaner Error]: {}", err)
            }
        });

        tx.send_async(CleanTag::Add {
            ts: 1.into(),
            gens: vec![(gen_1, 0)],
        })
        .await
        .unwrap();
        tx.send_async(CleanTag::Add {
            ts: 0.into(),
            gens: vec![(gen_0, 0)],
        })
        .await
        .unwrap();
        tx.send_async(CleanTag::Add {
            ts: 2.into(),
            gens: vec![(gen_2, 0)],
        })
        .await
        .unwrap();

        tx.send_async(CleanTag::Clean { ts: 2.into() })
            .await
            .unwrap();

        // FIXME
        assert!(path_to_local(&option.table_path(gen_0, 0))
            .unwrap()
            .exists());
        assert!(path_to_local(&option.table_path(gen_1, 0))
            .unwrap()
            .exists());
        assert!(path_to_local(&option.table_path(gen_2, 0))
            .unwrap()
            .exists());
        assert!(path_to_local(&option.table_path(gen_3, 0))
            .unwrap()
            .exists());

        tx.send_async(CleanTag::Clean { ts: 0.into() })
            .await
            .unwrap();
        sleep(Duration::from_millis(10)).await;
        assert!(!path_to_local(&option.table_path(gen_0, 0))
            .unwrap()
            .exists());
        assert!(path_to_local(&option.table_path(gen_1, 0))
            .unwrap()
            .exists());
        assert!(path_to_local(&option.table_path(gen_2, 0))
            .unwrap()
            .exists());
        assert!(path_to_local(&option.table_path(gen_3, 0))
            .unwrap()
            .exists());

        tx.send_async(CleanTag::Clean { ts: 1.into() })
            .await
            .unwrap();
        sleep(Duration::from_millis(10)).await;
        assert!(!path_to_local(&option.table_path(gen_1, 0))
            .unwrap()
            .exists());
        assert!(!path_to_local(&option.table_path(gen_2, 0))
            .unwrap()
            .exists());
        assert!(path_to_local(&option.table_path(gen_3, 0))
            .unwrap()
            .exists());

        tx.send_async(CleanTag::RecoverClean {
            wal_id: gen_3,
            level: 0,
        })
        .await
        .unwrap();
        sleep(Duration::from_millis(10)).await;
        assert!(!path_to_local(&option.table_path(gen_3, 0))
            .unwrap()
            .exists());
    }
}<|MERGE_RESOLUTION|>--- conflicted
+++ resolved
@@ -106,12 +106,8 @@
 
     use crate::{
         executor::{tokio::TokioExecutor, Executor},
-<<<<<<< HEAD
-        fs::{manager::StoreManager, FileId, FileType},
+        fs::{generate_file_id, manager::StoreManager, FileId, FileType},
         inmem::immutable::tests::TestSchema,
-=======
-        fs::{generate_file_id, manager::StoreManager, FileType},
->>>>>>> 74f62e2d
         tests::Test,
         version::cleaner::{CleanTag, Cleaner},
         DbOption,

--- conflicted
+++ resolved
@@ -217,20 +217,11 @@
         Ok(set)
     }
 
-<<<<<<< HEAD
-    async fn apply_edits(
-=======
-    /// Return current version timestamp
-    pub(crate) async fn current(&self) -> VersionRef<R> {
-        self.inner.read().await.current.clone()
-    }
-
     /// Applies a sequence of `VersionEdit`s to the `VersionSet`, updating both
     /// the persistent manifest and the in‑memory snapshot. During normal operation
     /// (when `is_recover` is false), edits are appended to the version log; during
     /// recovery, existing edits are replayed without writing back to disk.
-    pub(crate) async fn apply_edits(
->>>>>>> 1522a0b5
+    async fn apply_edits(
         &self,
         mut version_edits: Vec<VersionEdit<<R::Schema as Schema>::Key>>,
         delete_gens: Option<Vec<SsTableID>>,
@@ -334,12 +325,8 @@
         Ok(())
     }
 
-<<<<<<< HEAD
-    async fn compact_log(&self) -> Result<(), VersionError<R>> {
-=======
     /// Creates a new manifest file and deletes the old one
-    pub(crate) async fn rewrite(&self) -> Result<(), VersionError> {
->>>>>>> 1522a0b5
+    async fn compact_log(&self) -> Result<(), VersionError> {
         let mut guard = self.inner.write().await;
         let mut new_version = Version::clone(&guard.current);
         let fs = self.manager.local_fs();
@@ -426,12 +413,8 @@
             .map_err(VersionError::Logger)
     }
 
-<<<<<<< HEAD
-    async fn destroy_log(&mut self) -> Result<(), VersionError<R>> {
-=======
     /// Deletes all on-disk data for this store version
-    pub(crate) async fn destroy(self) -> Result<(), VersionError> {
->>>>>>> 1522a0b5
+    async fn destroy_log(&mut self) -> Result<(), VersionError> {
         let log_dir_path = self.option.version_log_dir_path();
         let log_fs = self.manager.base_fs();
         let mut log_stream = log_fs.list(&log_dir_path).await?;
@@ -445,7 +428,7 @@
         Ok(())
     }
 
-    async fn destroy_levels(&mut self) -> Result<(), VersionError<R>> {
+    async fn destroy_levels(&mut self) -> Result<(), VersionError> {
         let log_fs = self.manager.base_fs();
         for level in 0..MAX_LEVEL {
             let level_path = self
@@ -485,7 +468,7 @@
         &self,
         version_edits: Vec<VersionEdit<<<R as Record>::Schema as Schema>::Key>>,
         delete_gens: Option<Vec<SsTableID>>,
-    ) -> Result<(), ManifestStorageError<R>> {
+    ) -> Result<(), ManifestStorageError> {
         Ok(self.apply_edits(version_edits, delete_gens, true).await?)
     }
 
@@ -493,15 +476,15 @@
         &self,
         version_edits: Vec<VersionEdit<<<R as Record>::Schema as Schema>::Key>>,
         delete_gens: Option<Vec<SsTableID>>,
-    ) -> Result<(), ManifestStorageError<R>> {
+    ) -> Result<(), ManifestStorageError> {
         Ok(self.apply_edits(version_edits, delete_gens, false).await?)
     }
 
-    async fn rewrite(&self) -> Result<(), ManifestStorageError<R>> {
+    async fn rewrite(&self) -> Result<(), ManifestStorageError> {
         Ok(self.compact_log().await?)
     }
 
-    async fn destroy(&mut self) -> Result<(), ManifestStorageError<R>> {
+    async fn destroy(&mut self) -> Result<(), ManifestStorageError> {
         self.destroy_log().await?;
         self.destroy_levels().await?;
 

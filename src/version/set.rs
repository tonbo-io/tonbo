--- conflicted
+++ resolved
@@ -17,11 +17,8 @@
 use super::{TransactionTs, MAX_LEVEL};
 use crate::{
     fs::{generate_file_id, manager::StoreManager, parse_file_id, FileId, FileType},
-<<<<<<< HEAD
     manifest::{ManifestStorage, ManifestStorageError},
-=======
     ondisk::sstable::SsTableID,
->>>>>>> b924d9cd
     record::{Record, Schema},
     timestamp::Timestamp,
     version::{cleaner::CleanTag, edit::VersionEdit, Version, VersionError, VersionRef},

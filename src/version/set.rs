use std::{
    collections::BinaryHeap,
    mem,
    sync::{
        atomic::{AtomicU32, Ordering},
        Arc,
    },
};

use async_lock::RwLock;
use flume::Sender;
use fusio::{fs::FileMeta, DynFs};
use fusio_log::{Logger, Options};
use futures_util::StreamExt;

use super::{TransactionTs, MAX_LEVEL};
use crate::{
    fs::{generate_file_id, manager::StoreManager, parse_file_id, FileId, FileType},
    record::{Record, Schema},
    timestamp::Timestamp,
    version::{cleaner::CleanTag, edit::VersionEdit, Version, VersionError, VersionRef},
    DbOption,
};

// Need to implement `PartialOrd` and `Ord` for heap insertion
struct CmpMeta(FileMeta);

impl Eq for CmpMeta {}

impl PartialEq<Self> for CmpMeta {
    fn eq(&self, other: &Self) -> bool {
        self.0.path.eq(&other.0.path)
    }
}

impl PartialOrd<Self> for CmpMeta {
    fn partial_cmp(&self, other: &Self) -> Option<std::cmp::Ordering> {
        Some(self.cmp(other))
    }
}

impl Ord for CmpMeta {
    fn cmp(&self, other: &Self) -> std::cmp::Ordering {
        self.0.path.cmp(&other.0.path)
    }
}

/// Mutable state for version tracking in the engine
pub(crate) struct VersionSetInner<R>
where
    R: Record,
{
    // Current version of the DB
    current: VersionRef<R>,
    // Active WAL file id
    log_id: FileId,
    // List of WAL file ids that can be deleted
    deleted_wal: Vec<FileId>,
    // List of SST file ids that can be deleted
    deleted_sst: Vec<(FileId, usize)>,
}

/// Coordinator for tracking and managing versions of on-disk state
///
/// `VersionSet` keeps track of the `VersionRef` which specifies which WALs
/// and SST files currently make up the database. When a reader does a scan
/// it will use the `VersionRef` to return the `Version` which contains the
/// frozen view of its own timestamp and file lists.
pub(crate) struct VersionSet<R>
where
    R: Record,
{
    // Current snapshot version
    inner: Arc<RwLock<VersionSetInner<R>>>,
    // Channel sender for deleting WAL/SST
    clean_sender: Sender<CleanTag>,
    // Counter for version change
    timestamp: Arc<AtomicU32>,
    option: Arc<DbOption>,
    manager: Arc<StoreManager>,
}

impl<R> Clone for VersionSet<R>
where
    R: Record,
{
    fn clone(&self) -> Self {
        VersionSet {
            inner: self.inner.clone(),
            clean_sender: self.clean_sender.clone(),
            timestamp: self.timestamp.clone(),
            option: self.option.clone(),
            manager: self.manager.clone(),
        }
    }
}

impl<R> TransactionTs for VersionSet<R>
where
    R: Record,
{
    fn load_ts(&self) -> Timestamp {
        self.timestamp.load(Ordering::Acquire).into()
    }

    fn increase_ts(&self) -> Timestamp {
        (self.timestamp.fetch_add(1, Ordering::Release) + 1).into()
    }
}

impl<R> VersionSet<R>
where
    R: Record,
{
    /// Creates a new `VersionSet` by checking the previous version log and applies previous edits
    /// to the new log if they exist.
    pub(crate) async fn new(
        clean_sender: Sender<CleanTag>,
        option: Arc<DbOption>,
        manager: Arc<StoreManager>,
    ) -> Result<Self, VersionError<R>> {
        let fs = manager.base_fs();
        let version_dir = option.version_log_dir_path();
        let mut log_stream = fs.list(&version_dir).await?;
        let mut log_binary_heap = BinaryHeap::with_capacity(3);

        // Only keep the two most recent version-logs. If a crash happened while
        // writing the newest snapshot, it may corrupt. Therefore the second newest
        // file is guaranteed to be a complete + correct version. Delete any older
        // logs that are older than the second newest.
        while let Some(result) = log_stream.next().await {
            let file_meta = result?;

            log_binary_heap.push(CmpMeta(file_meta));

            // Keep only two logs, pop and remove the path of all the other logs
            if log_binary_heap.len() > 2 {
                if let Some(old_meta) = log_binary_heap.pop() {
                    fs.remove(&old_meta.0.path).await?;
                }
            }
        }

        let second_log_id = log_binary_heap.pop();
        let latest_log_id = log_binary_heap.pop();

        // If both ids are valid we want to use the second log id instead because it
        // is guaranteed to be safe.
        if let (Some(log_id), Some(_)) = (&latest_log_id, &second_log_id) {
            fs.remove(&log_id.0.path).await?;
        }

        let mut edits = vec![];

        let log_id = match second_log_id
            .or(latest_log_id)
            .map(|file_meta| parse_file_id(&file_meta.0.path, FileType::Log))
            .transpose()?
            .flatten()
        {
            // If the log id exists we retrieve `VersionEdit`s from the version log
            Some(log_id) => {
                let recover_edits = VersionEdit::<<R::Schema as Schema>::Key>::recover(
                    option.version_log_path(log_id),
                    option.base_fs.clone(),
                )
                .await;
                edits = recover_edits;
                log_id
            }
            // If the log id does not already exist, we generate a new one and create version log
            // path for it
            None => {
                let log_id = generate_file_id();
                let base_fs = manager.base_fs();
                let mut log = Self::open_version_log(&option, base_fs.clone(), log_id).await?;
                log.close().await?;
                log_id
            }
        };
        drop(log_stream);

        let timestamp = Arc::new(AtomicU32::default());
        let set = VersionSet::<R> {
            inner: Arc::new(RwLock::new(VersionSetInner {
                current: Arc::new(Version::<R> {
                    ts: Timestamp::from(0),
                    level_slice: [const { Vec::new() }; MAX_LEVEL],
                    clean_sender: clean_sender.clone(),
                    option: option.clone(),
                    timestamp: timestamp.clone(),
                    log_length: 0,
                }),
                log_id,
                deleted_wal: Default::default(),
                deleted_sst: Default::default(),
            })),
            clean_sender,
            timestamp,
            option,
            manager,
        };

<<<<<<< HEAD
        // Apply any existing edits from the previous version logs
        set.apply_edits(edits, None, true).await?;
=======
        // Only generate a new manifest if there is no rewrites
        if edits.is_empty() {
            set.rewrite().await?;
        } else {
            set.apply_edits(edits, None, true).await?;
        }
>>>>>>> 4157d809

        Ok(set)
    }

    /// Return current version timestamp
    pub(crate) async fn current(&self) -> VersionRef<R> {
        self.inner.read().await.current.clone()
    }

    /// Applies a sequence of `VersionEdit`s to the `VersionSet`, updating both
    /// the persistent manifest and the in‑memory snapshot. During normal operation
    /// (when `is_recover` is false), edits are appended to the version log; during
    /// recovery, existing edits are replayed without writing back to disk.
    pub(crate) async fn apply_edits(
        &self,
        mut version_edits: Vec<VersionEdit<<R::Schema as Schema>::Key>>,
        delete_gens: Option<Vec<(FileId, usize)>>,
        is_recover: bool,
    ) -> Result<(), VersionError<R>> {
        let timestamp = &self.timestamp;
        let option = &self.option;
        let mut guard = self.inner.write().await;
        let mut new_version = Version::clone(&guard.current);
        let log_id = &mut guard.log_id;
        let edit_len = new_version.log_length + version_edits.len() as u32;

        let mut log =
            Self::open_version_log(&self.option, self.manager.local_fs().clone(), *log_id).await?;

        // Update the log length during non recovery operations. Recovery operations are
        // only for recovering the operations in the WAL.
        if !is_recover {
            version_edits.push(VersionEdit::NewLogLength { len: edit_len });
            log.write_batch(version_edits.iter())
                .await
                .map_err(VersionError::Logger)?;
        }

        for version_edit in version_edits {
            match version_edit {
                // [`VersionEdit::Add`]: the WAL is garbage collected and we push the new
                // SST into the specified level
                VersionEdit::Add { mut scope, level } => {
                    // TODO: remove after apply
                    if let Some(wal_ids) = scope.wal_ids.take() {
                        guard.deleted_wal.extend(wal_ids);
                    }
                    if level == 0 {
                        new_version.level_slice[0].push(scope);
                    } else {
                        // TODO: Add is often consecutive, so repeated queries can be avoided
                        let sort_runs = &mut new_version.level_slice[level as usize];
                        let pos = sort_runs
                            .binary_search_by(|s| s.min.cmp(&scope.min))
                            .unwrap_or_else(|index| index);
                        sort_runs.insert(pos, scope);
                    }
                }
                // [`VersionEdit::Remove`]: the specified SST is removed in `level_slice`
                VersionEdit::Remove { gen, level } => {
                    if let Some(i) = new_version.level_slice[level as usize]
                        .iter()
                        .position(|scope| scope.gen == gen)
                    {
                        new_version.level_slice[level as usize].remove(i);
                    }
                    if is_recover {
                        // issue: https://github.com/tonbo-io/tonbo/issues/123
                        guard.deleted_sst.push((gen, level as usize));
                    }
                }
                // [`VersionEdit::LatestTimestamp`]: update the latest timestamp
                VersionEdit::LatestTimeStamp { ts } => {
                    if is_recover {
                        // Start from last persisted timestamp
                        timestamp.store(u32::from(ts), Ordering::Release);
                    }
                    new_version.ts = ts;
                }
                // [`VersionEdit::NewLogLength`]: the version log is updated
                VersionEdit::NewLogLength { len } => {
                    new_version.log_length = len;
                }
            }
        }
        if let Some(delete_gens) = delete_gens {
            guard.deleted_sst.extend(delete_gens);
        }
        log.close().await?;

        guard.current = Arc::new(new_version);

        drop(guard);

        // Rewrite + clean if edit is not empty or during recovery
        if edit_len >= option.version_log_snapshot_threshold || is_recover {
            self.rewrite().await?;
            self.clean().await?;
        }
        Ok(())
    }

    /// Creates a new manifest file and deletes the old one
    pub(crate) async fn rewrite(&self) -> Result<(), VersionError<R>> {
        let mut guard = self.inner.write().await;
        let mut new_version = Version::clone(&guard.current);
        let fs = self.manager.local_fs();
        let log_id = &mut guard.log_id;
        let old_log_id = mem::replace(log_id, generate_file_id());

        new_version.log_length = 0;
        let edits = new_version.to_edits();
        let mut log = Self::open_version_log(&self.option, fs.clone(), *log_id).await?;
        log.write_batch(edits.iter())
            .await
            .map_err(VersionError::Logger)?;
        log.close().await?;

        fs.remove(&self.option.version_log_path(old_log_id)).await?;
        self.sync(*log_id, old_log_id, edits.iter()).await?;

        guard.current = Arc::new(new_version);

        Ok(())
    }

    // Delete the remaining WAL and SST files
    async fn clean(&self) -> Result<(), VersionError<R>> {
        let mut guard = self.inner.write().await;
        let version = Version::clone(&guard.current);
        if !guard.deleted_wal.is_empty() {
            for wal_id in guard.deleted_wal.iter() {
                // may have been removed after multiple starts
                let _ = self
                    .manager
                    .base_fs()
                    .remove(&self.option.wal_path(*wal_id))
                    .await;
            }
            guard.deleted_wal.clear();
        }
        if !guard.deleted_sst.is_empty() {
            version
                .clean_sender
                .send_async(CleanTag::Add {
                    ts: version.ts,
                    gens: guard.deleted_sst.clone(),
                })
                .await
                .map_err(VersionError::Send)?;
            guard.deleted_sst.clear();
        }

        guard.current = Arc::new(version);
        Ok(())
    }

    async fn sync<'r>(
        &self,
        log_id: FileId,
        old_log_id: FileId,
        edits: impl ExactSizeIterator<Item = &'r VersionEdit<<R::Schema as Schema>::Key>>,
    ) -> Result<(), VersionError<R>> {
        if self.manager.base_fs().file_system() != self.manager.local_fs().file_system() {
            // push local manifest to base file system
            let base_fs = self.manager.base_fs();
            let mut log = Self::open_version_log(&self.option, base_fs.clone(), log_id).await?;

            log.write_batch(edits).await?;
            log.close().await?;
            base_fs
                .remove(&self.option.version_log_path(old_log_id))
                .await?;
        }

        Ok(())
    }

    // Opens or creates the version log file that holds `VersionEdit` records
    async fn open_version_log(
        option: &DbOption,
        fs: Arc<dyn DynFs>,
        gen: FileId,
    ) -> Result<Logger<VersionEdit<<R::Schema as Schema>::Key>>, VersionError<R>> {
        Options::new(option.version_log_path(gen))
            .build_with_fs(fs)
            .await
            .map_err(VersionError::Logger)
    }

    /// Deletes all on-disk data for this store version
    pub(crate) async fn destroy(self) -> Result<(), VersionError<R>> {
        let log_dir_path = self.option.version_log_dir_path();
        let log_fs = self.manager.base_fs();
        let mut log_stream = log_fs.list(&log_dir_path).await?;
        while let Ok(meta) = log_stream.next().await.transpose() {
            match meta {
                Some(meta) => log_fs.remove(&meta.path).await?,
                None => break,
            }
        }

        for level in 0..MAX_LEVEL {
            let level_path = self
                .option
                .level_fs_path(level)
                .unwrap_or(&self.option.base_path);
            let fs = self.manager.get_fs(level_path);
            let mut stream = fs.list(level_path).await?;
            while let Ok(meta) = stream.next().await.transpose() {
                match meta {
                    Some(meta) => {
                        let path = std::path::Path::new(meta.path.as_ref());
                        if path.is_file() {
                            log_fs.remove(&meta.path).await?;
                        }
                    }
                    None => break,
                }
            }
        }

        Ok(())
    }
}

#[cfg(all(test, feature = "tokio"))]
pub(crate) mod tests {
    use std::sync::Arc;

    use async_lock::RwLock;
    use flume::{bounded, Sender};
    use fusio::path::Path;
    use fusio_dispatch::FsOptions;
    use futures_util::StreamExt;
    use tempfile::TempDir;

    use crate::{
        fs::{generate_file_id, manager::StoreManager},
        record::{test::StringSchema, Record},
        scope::Scope,
        version::{
            cleaner::CleanTag,
            edit::VersionEdit,
            set::{VersionSet, VersionSetInner},
            TransactionTs, Version, VersionError,
        },
        DbOption,
    };

    pub(crate) async fn build_version_set<R>(
        version: Version<R>,
        clean_sender: Sender<CleanTag>,
        option: Arc<DbOption>,
        manager: Arc<StoreManager>,
    ) -> Result<VersionSet<R>, VersionError<R>>
    where
        R: Record,
    {
        let log_id = generate_file_id();

        let timestamp = version.timestamp.clone();

        Ok(VersionSet::<R> {
            inner: Arc::new(RwLock::new(VersionSetInner {
                current: Arc::new(version),
                log_id,
                deleted_wal: Default::default(),
                deleted_sst: Default::default(),
            })),
            clean_sender,
            timestamp,
            option,
            manager,
        })
    }

    #[tokio::test(flavor = "multi_thread")]
    async fn timestamp_persistence() {
        let temp_dir = TempDir::new().unwrap();
        let manager = Arc::new(StoreManager::new(FsOptions::Local, vec![]).unwrap());
        let (sender, _) = bounded(1);
        let option = Arc::new(DbOption::new(
            Path::from_filesystem_path(temp_dir.path()).unwrap(),
            &StringSchema,
        ));
        manager
            .base_fs()
            .create_dir_all(&option.version_log_dir_path())
            .await
            .unwrap();

        let version_set: VersionSet<String> =
            VersionSet::new(sender.clone(), option.clone(), manager.clone())
                .await
                .unwrap();

        version_set
            .apply_edits(
                vec![VersionEdit::LatestTimeStamp { ts: 20_u32.into() }],
                None,
                false,
            )
            .await
            .unwrap();

        drop(version_set);

        let version_set: VersionSet<String> =
            VersionSet::new(sender.clone(), option.clone(), manager)
                .await
                .unwrap();
        assert_eq!(version_set.load_ts(), 20_u32.into());
    }

    #[tokio::test(flavor = "multi_thread")]
    async fn test_apply_edits() {
        let temp_dir = TempDir::new().unwrap();
        let path = Path::from_filesystem_path(temp_dir.path()).unwrap();
        let manager = Arc::new(StoreManager::new(FsOptions::Local, vec![]).unwrap());
        let (sender, _) = bounded(1);
        let mut option = DbOption::new(path, &StringSchema);
        option.version_log_snapshot_threshold = 1000;

        let option = Arc::new(option);
        manager
            .local_fs()
            .create_dir_all(&option.version_log_dir_path())
            .await
            .unwrap();
        manager
            .base_fs()
            .create_dir_all(&option.version_log_dir_path())
            .await
            .unwrap();

        let version_set: VersionSet<String> =
            VersionSet::new(sender.clone(), option.clone(), manager.clone())
                .await
                .unwrap();
        let gen_0 = generate_file_id();
        let gen_1 = generate_file_id();
        let gen_2 = generate_file_id();

        version_set
            .apply_edits(
                vec![VersionEdit::Add {
                    level: 0,
                    scope: Scope {
                        min: "0".to_string(),
                        max: "1".to_string(),
                        gen: gen_0,
                        wal_ids: None,
                    },
                }],
                None,
                false,
            )
            .await
            .unwrap();

        version_set
            .apply_edits(
                vec![VersionEdit::Add {
                    level: 0,
                    scope: Scope {
                        min: "2".to_string(),
                        max: "3".to_string(),
                        gen: gen_1,
                        wal_ids: None,
                    },
                }],
                None,
                false,
            )
            .await
            .unwrap();
        version_set
            .apply_edits(
                vec![VersionEdit::Add {
                    level: 0,
                    scope: Scope {
                        min: "4".to_string(),
                        max: "5".to_string(),
                        gen: gen_2,
                        wal_ids: None,
                    },
                }],
                None,
                false,
            )
            .await
            .unwrap();

        {
            let guard = version_set.inner.write().await;
            let edits = VersionEdit::<String>::recover(
                option.version_log_path(guard.log_id),
                option.base_fs.clone(),
            )
            .await;

            assert_eq!(edits.len(), 8);
            assert_eq!(
                edits[2..],
                [
                    VersionEdit::Add {
                        level: 0,
                        scope: Scope {
                            min: "0".to_string(),
                            max: "1".to_string(),
                            gen: gen_0,
                            wal_ids: None,
                        },
                    },
                    VersionEdit::NewLogLength { len: 1 },
                    VersionEdit::Add {
                        level: 0,
                        scope: Scope {
                            min: "2".to_string(),
                            max: "3".to_string(),
                            gen: gen_1,
                            wal_ids: None,
                        },
                    },
                    VersionEdit::NewLogLength { len: 2 },
                    VersionEdit::Add {
                        level: 0,
                        scope: Scope {
                            min: "4".to_string(),
                            max: "5".to_string(),
                            gen: gen_2,
                            wal_ids: None,
                        },
                    },
                    VersionEdit::NewLogLength { len: 3 },
                ]
            );
        }

        // test recover case
        {
            // ignore error originatey by cleaner
            let _ = version_set
                .apply_edits(
                    vec![
                        VersionEdit::Remove {
                            level: 0,
                            gen: gen_0,
                        },
                        VersionEdit::Remove {
                            level: 0,
                            gen: gen_2,
                        },
                    ],
                    None,
                    true,
                )
                .await;
            let guard = version_set.inner.write().await;
            let edits = guard.current.to_edits();

            assert_eq!(edits.len(), 3);
            assert_eq!(
                edits,
                vec![
                    VersionEdit::Add {
                        level: 0,
                        scope: Scope {
                            min: "2".to_string(),
                            max: "3".to_string(),
                            gen: gen_1,
                            wal_ids: None,
                        },
                    },
                    VersionEdit::LatestTimeStamp { ts: 0.into() },
                    VersionEdit::NewLogLength { len: 0 }
                ]
            );
        }

        drop(version_set);
    }

    async fn version_log_snap_shot(base_option: FsOptions, path: Path) {
        let manager = Arc::new(StoreManager::new(base_option, vec![]).unwrap());
        let (sender, _) = bounded(1);
        let mut option = DbOption::new(path, &StringSchema);
        option.version_log_snapshot_threshold = 4;

        let option = Arc::new(option);
        manager
            .local_fs()
            .create_dir_all(&option.version_log_dir_path())
            .await
            .unwrap();
        manager
            .base_fs()
            .create_dir_all(&option.version_log_dir_path())
            .await
            .unwrap();

        let version_set: VersionSet<String> =
            VersionSet::new(sender.clone(), option.clone(), manager.clone())
                .await
                .unwrap();
        let gen_0 = generate_file_id();
        let gen_1 = generate_file_id();
        let gen_2 = generate_file_id();

        version_set
            .apply_edits(
                vec![
                    VersionEdit::Add {
                        level: 0,
                        scope: Scope {
                            min: "0".to_string(),
                            max: "1".to_string(),
                            gen: gen_0,
                            wal_ids: None,
                        },
                    },
                    VersionEdit::Add {
                        level: 0,
                        scope: Scope {
                            min: "2".to_string(),
                            max: "3".to_string(),
                            gen: gen_1,
                            wal_ids: None,
                        },
                    },
                    VersionEdit::Add {
                        level: 0,
                        scope: Scope {
                            min: "4".to_string(),
                            max: "5".to_string(),
                            gen: gen_2,
                            wal_ids: None,
                        },
                    },
                    VersionEdit::Remove {
                        level: 0,
                        gen: gen_0,
                    },
                    VersionEdit::Remove {
                        level: 0,
                        gen: gen_2,
                    },
                ],
                None,
                false,
            )
            .await
            .unwrap();

        let guard = version_set.inner.write().await;

        let edits = VersionEdit::<String>::recover(
            option.version_log_path(guard.log_id),
            option.base_fs.clone(),
        )
        .await;

        assert_eq!(edits.len(), 3);
        assert_eq!(
            edits,
            vec![
                VersionEdit::Add {
                    level: 0,
                    scope: Scope {
                        min: "2".to_string(),
                        max: "3".to_string(),
                        gen: gen_1,
                        wal_ids: None,
                    },
                },
                VersionEdit::LatestTimeStamp { ts: 0.into() },
                VersionEdit::NewLogLength { len: 0 }
            ]
        );
        drop(guard);
        drop(version_set);

        let version_dir_path = option.version_log_dir_path();
        let mut stream = manager.base_fs().list(&version_dir_path).await.unwrap();
        let mut logs = Vec::new();

        while let Some(log) = stream.next().await {
            logs.push(log.unwrap());
        }
        logs.sort_by(|meta_a, meta_b| meta_a.path.cmp(&meta_b.path));

        let edits =
            VersionEdit::<String>::recover(logs.pop().unwrap().path, option.base_fs.clone()).await;

        assert_eq!(edits.len(), 3);
        assert_eq!(
            edits,
            vec![
                VersionEdit::Add {
                    level: 0,
                    scope: Scope {
                        min: "2".to_string(),
                        max: "3".to_string(),
                        gen: gen_1,
                        wal_ids: None,
                    },
                },
                VersionEdit::LatestTimeStamp { ts: 0.into() },
                VersionEdit::NewLogLength { len: 0 }
            ]
        );
    }

    #[tokio::test(flavor = "multi_thread")]
    async fn test_version_log_snap_shot() {
        let temp_dir = TempDir::new().unwrap();
        version_log_snap_shot(
            FsOptions::Local,
            Path::from_filesystem_path(temp_dir.path()).unwrap(),
        )
        .await;
    }

    #[ignore = "s3"]
    #[cfg(all(feature = "aws", feature = "tokio-http"))]
    #[tokio::test(flavor = "multi_thread")]
    async fn test_s3_version_log_snap_shot() {
        use fusio::remotes::aws::AwsCredential;

        if option_env!("AWS_ACCESS_KEY_ID").is_none()
            || option_env!("AWS_SECRET_ACCESS_KEY").is_none()
        {
            eprintln!("can not get `AWS_ACCESS_KEY_ID` and `AWS_SECRET_ACCESS_KEY`");
            return;
        }
        let key_id = std::option_env!("AWS_ACCESS_KEY_ID").unwrap().to_string();
        let secret_key = std::option_env!("AWS_SECRET_ACCESS_KEY")
            .unwrap()
            .to_string();
        let token = std::option_env!("AWS_SESSION_TOKEN").map(|v| v.to_string());
        let bucket = std::env::var("BUCKET_NAME").expect("expected s3 bucket not to be empty");
        let region = std::env::var("AWS_REGION").expect("expected s3 region not to be empty");

        let fs_option = FsOptions::S3 {
            bucket,
            credential: Some(AwsCredential {
                key_id,
                secret_key,
                token,
            }),
            endpoint: None,
            sign_payload: None,
            checksum: None,
            region: Some(region),
        };

        let temp_dir = TempDir::new().unwrap();
        version_log_snap_shot(
            fs_option,
            Path::from_filesystem_path(temp_dir.path()).unwrap(),
        )
        .await;
    }

    #[tokio::test(flavor = "multi_thread")]
    async fn version_level_sort() {
        let temp_dir = TempDir::new().unwrap();
        let manager = Arc::new(StoreManager::new(FsOptions::Local, vec![]).unwrap());
        let option = Arc::new(DbOption::new(
            Path::from_filesystem_path(temp_dir.path()).unwrap(),
            &StringSchema,
        ));

        let (sender, _) = bounded(1);
        manager
            .base_fs()
            .create_dir_all(&option.version_log_dir_path())
            .await
            .unwrap();

        let version_set: VersionSet<String> =
            VersionSet::new(sender.clone(), option.clone(), manager)
                .await
                .unwrap();
        let gen_0 = generate_file_id();
        let gen_1 = generate_file_id();
        let gen_2 = generate_file_id();
        let gen_3 = generate_file_id();
        version_set
            .apply_edits(
                vec![VersionEdit::Add {
                    level: 1,
                    scope: Scope {
                        min: "4".to_string(),
                        max: "6".to_string(),
                        gen: gen_0,
                        wal_ids: None,
                    },
                }],
                None,
                false,
            )
            .await
            .unwrap();
        version_set
            .apply_edits(
                vec![
                    VersionEdit::Add {
                        level: 1,
                        scope: Scope {
                            min: "1".to_string(),
                            max: "3".to_string(),
                            gen: gen_1,
                            wal_ids: None,
                        },
                    },
                    VersionEdit::Add {
                        level: 1,
                        scope: Scope {
                            min: "7".to_string(),
                            max: "9".to_string(),
                            gen: gen_2,
                            wal_ids: None,
                        },
                    },
                    VersionEdit::Add {
                        level: 1,
                        scope: Scope {
                            min: "0".to_string(),
                            max: "0".to_string(),
                            gen: gen_3,
                            wal_ids: None,
                        },
                    },
                ],
                None,
                false,
            )
            .await
            .unwrap();
        let guard = version_set.inner.read().await;
        dbg!(guard.current.level_slice.clone());
        let slice: Vec<String> = guard.current.level_slice[1]
            .iter()
            .map(|scope| scope.min.clone())
            .collect();
        assert_eq!(
            slice,
            vec![
                "0".to_string(),
                "1".to_string(),
                "4".to_string(),
                "7".to_string()
            ]
        );
    }
}<|MERGE_RESOLUTION|>--- conflicted
+++ resolved
@@ -201,17 +201,13 @@
             manager,
         };
 
-<<<<<<< HEAD
-        // Apply any existing edits from the previous version logs
-        set.apply_edits(edits, None, true).await?;
-=======
         // Only generate a new manifest if there is no rewrites
         if edits.is_empty() {
             set.rewrite().await?;
         } else {
+            // Apply any existing edits from the previous version logs
             set.apply_edits(edits, None, true).await?;
         }
->>>>>>> 4157d809
 
         Ok(set)
     }

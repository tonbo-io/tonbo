--- conflicted
+++ resolved
@@ -71,42 +71,11 @@
         }
 
         impl Record for DynRecord {
-            type Schema = DynSchema;
-
-<<<<<<< HEAD
-impl Record for DynRecord {
-    type Key = Value;
-
-    type Ref<'r> = DynRecordRef<'r>;
-
-    type Columns = DynRecordImmutableArrays;
-
-    fn as_record_ref(&self) -> Self::Ref<'_> {
-        let mut columns = vec![];
-        for (idx, col) in self.values.iter().enumerate() {
-            let datatype = col.datatype();
-            let is_nullable = col.is_nullable();
-            let mut value = col.value.clone();
-            if idx != self.primary_index && !is_nullable {
-                value = match datatype {
-                    DataType::UInt8 => Arc::new(Some(*cast_arc_value!(col.value, u8))),
-                    DataType::UInt16 => Arc::new(Some(*cast_arc_value!(col.value, u16))),
-                    DataType::UInt32 => Arc::new(Some(*cast_arc_value!(col.value, u32))),
-                    DataType::UInt64 => Arc::new(Some(*cast_arc_value!(col.value, u64))),
-                    DataType::Int8 => Arc::new(Some(*cast_arc_value!(col.value, i8))),
-                    DataType::Int16 => Arc::new(Some(*cast_arc_value!(col.value, i16))),
-                    DataType::Int32 => Arc::new(Some(*cast_arc_value!(col.value, i32))),
-                    DataType::Int64 => Arc::new(Some(*cast_arc_value!(col.value, i64))),
-                    DataType::Float32 => Arc::new(Some(*cast_arc_value!(col.value, F32))),
-                    DataType::Float64 => Arc::new(Some(*cast_arc_value!(col.value, F64))),
-                    DataType::String => {
-                        Arc::new(Some(cast_arc_value!(col.value, String).to_owned()))
-                    }
-                    DataType::Boolean => Arc::new(Some(*cast_arc_value!(col.value, bool))),
-                    DataType::Bytes => {
-                        Arc::new(Some(cast_arc_value!(col.value, Vec<u8>).to_owned()))
-=======
+            type Key = Value;
+
             type Ref<'r> = DynRecordRef<'r>;
+
+            type Columns = DynRecordImmutableArrays;
 
             fn as_record_ref(&self) -> Self::Ref<'_> {
                 let mut columns = vec![];
@@ -128,7 +97,6 @@
                                 }
                             )*
                         };
->>>>>>> fbe90c0e
                     }
 
                     columns.push(Value::new(
@@ -247,58 +215,34 @@
         sync::Arc,
     };
 
+    use arrow::datatypes::{DataType as ArrowDataType, Field, TimeUnit as ArrowTimeUnit};
     use fusio_log::{Decode, Encode};
     use tokio::io::AsyncSeekExt;
 
-<<<<<<< HEAD
-    use arrow::datatypes::{DataType, Field};
-
-    use super::DynRecord;
-    use crate::record::{Schema, F32, F64};
+    use super::{DynRecord, Record};
+    use crate::record::{DataType, DynRecordRef, Schema, TimeUnit, Timestamp, Value, F32, F64};
 
     #[allow(unused)]
     pub(crate) fn test_dyn_item_schema() -> Schema {
         Schema::new(
             vec![
-                Field::new("id", DataType::Int64, false),
-                Field::new("age", DataType::Int8, true),
-                Field::new("height", DataType::Int16, true),
-                Field::new("weight", DataType::Int32, false),
-                Field::new("name", DataType::Utf8, false),
-                Field::new("email", DataType::Utf8, true),
-                Field::new("enabled", DataType::Boolean, false),
-                Field::new("bytes", DataType::Binary, true),
-                Field::new("grade", DataType::Float32, false),
-                Field::new("price", DataType::Float64, true),
+                Field::new("id", ArrowDataType::Int64, false),
+                Field::new("age", ArrowDataType::Int8, true),
+                Field::new("height", ArrowDataType::Int16, true),
+                Field::new("weight", ArrowDataType::Int32, false),
+                Field::new("name", ArrowDataType::Utf8, false),
+                Field::new("email", ArrowDataType::Utf8, true),
+                Field::new("enabled", ArrowDataType::Boolean, false),
+                Field::new("bytes", ArrowDataType::Binary, true),
+                Field::new("grade", ArrowDataType::Float32, false),
+                Field::new("price", ArrowDataType::Float64, true),
+                Field::new(
+                    "timestamp",
+                    ArrowDataType::Timestamp(ArrowTimeUnit::Millisecond, None),
+                    true,
+                ),
             ],
-            vec![0],
-=======
-    use super::{DynRecord, DynSchema, Record};
-    use crate::{
-        make_dyn_schema,
-        record::{DataType, DynRecordRef, TimeUnit, Timestamp, Value, F32, F64},
-    };
-
-    #[allow(unused)]
-    pub(crate) fn test_dyn_item_schema() -> DynSchema {
-        make_dyn_schema!(
-            ("id", DataType::Int64, false),
-            ("age", DataType::Int8, true),
-            ("height", DataType::Int16, true),
-            ("weight", DataType::Int32, false),
-            ("name", DataType::String, false),
-            ("email", DataType::String, true),
-            ("enabled", DataType::Boolean, false),
-            ("bytes", DataType::Bytes, true),
-            ("grade", DataType::Float32, false),
-            ("price", DataType::Float64, true),
-            (
-                "timestamp",
-                DataType::Timestamp(TimeUnit::Millisecond),
-                true
-            ),
-            0
->>>>>>> fbe90c0e
+            0,
         )
     }
 

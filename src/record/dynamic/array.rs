use std::{mem, sync::Arc};

use arrow::{
    array::{
        Array, ArrayBuilder, ArrayRef, BooleanArray, BooleanBufferBuilder, BooleanBuilder,
        Date32Builder, Date64Builder, FixedSizeBinaryBuilder, Float32Builder, Float64Builder,
        GenericBinaryBuilder, Int16Builder, Int32Builder, Int64Builder, Int8Builder,
        LargeStringBuilder, PrimitiveBuilder, RecordBatch, StringBuilder, Time32MillisecondBuilder,
        Time32SecondBuilder, Time64MicrosecondBuilder, Time64NanosecondBuilder,
        TimestampMicrosecondBuilder, TimestampMillisecondBuilder, TimestampNanosecondBuilder,
        TimestampSecondBuilder, UInt16Builder, UInt32Builder, UInt64Builder, UInt8Builder,
    },
    datatypes::{
        Float32Type, Float64Type, Int16Type, Int32Type, Int64Type, Int8Type, Schema as ArrowSchema,
        UInt16Type, UInt32Type, UInt64Type, UInt8Type,
    },
};

use super::{record::DynRecord, record_ref::DynRecordRef, AsValue, DataType};
use crate::{
    magic::USER_COLUMN_OFFSET,
    record::{
<<<<<<< HEAD
        ArrowArrays, ArrowArraysBuilder, DynSchema, Key, LargeBinary, LargeString, Record, Schema,
        TimeUnit, ValueRef,
=======
        builder::NestedBuilder, ArrowArrays, ArrowArraysBuilder, Key, LargeBinary, LargeString,
        Record, Schema, TimeUnit, ValueRef,
>>>>>>> f9cd7272
    },
    version::timestamp::Ts,
};

#[allow(unused)]
pub struct DynRecordImmutableArrays {
    _null: Arc<arrow::array::BooleanArray>,
    _ts: Arc<arrow::array::UInt32Array>,
    arrays: Vec<ArrayRef>,
    record_batch: arrow::record_batch::RecordBatch,
}

pub struct DynRecordBuilder {
    builders: Vec<Box<dyn ArrayBuilder + Send + Sync>>,
    datatypes: Vec<DataType>,
    _null: BooleanBufferBuilder,
    _ts: UInt32Builder,
    schema: Arc<ArrowSchema>,
}

impl DynRecordBuilder {
    fn as_builder<T>(builder: &dyn ArrayBuilder) -> &T
    where
        T: ArrayBuilder,
    {
        builder.as_any().downcast_ref::<T>().unwrap()
    }

    fn as_builder_mut<T>(builder: &mut dyn ArrayBuilder) -> &mut T
    where
        T: ArrayBuilder,
    {
        builder.as_any_mut().downcast_mut::<T>().unwrap()
    }
}

macro_rules! implement_arrow_array {
    (
        { $( { $primitive_pat:pat, $arrow_ty:ty } ),* $(,)? },
        { $( { $alt_variant:pat, $builder_ty:ty } ),*  },
    ) => {
        impl ArrowArrays for DynRecordImmutableArrays {
            type Record = DynRecord;

            type Builder = DynRecordBuilder;

            fn builder(schema: Arc<ArrowSchema>, capacity: usize) -> Self::Builder {
                let mut builders: Vec<Box<dyn ArrayBuilder + Send + Sync>> = vec![];
                let mut datatypes = vec![];
                for field in schema.fields().iter().skip(2) {
                    let datatype = DataType::from(field.data_type());
                    match &datatype {
                        $(
                            $primitive_pat => {
                                builders.push(Box::new(<$arrow_ty>::with_capacity(
                                    capacity,
                                )));
                            }
                        )*
                        $(
                            $alt_variant => {
                                builders.push(Box::new(<$builder_ty>::with_capacity(capacity, 0)));
                            }
                        )*
                        DataType::FixedSizeBinary(w) => builders.push(Box::new(FixedSizeBinaryBuilder::with_capacity(capacity, *w))),
                        DataType::List(_field) => builders.push(Box::new(NestedBuilder::with_capacity(field.clone(), capacity))),
                        DataType::Time32(_) | DataType::Time64(_) => unreachable!(),
                    }
                    datatypes.push(datatype);
                }
                DynRecordBuilder {
                    builders,
                    datatypes,
                    _null: arrow::array::BooleanBufferBuilder::new(capacity),
                    _ts: arrow::array::UInt32Builder::with_capacity(capacity),
                    schema: schema.clone(),
                }
            }

            fn get(
                &self,
                offset: u32,
                projection_mask: &parquet::arrow::ProjectionMask,
            ) -> Option<Option<<Self::Record as Record>::Ref<'_>>> {
                let offset = offset as usize;

                if offset >= Array::len(self._null.as_ref()) {
                    return None;
                }
                if self._null.value(offset) {
                    return Some(None);
                }

                let schema = self.record_batch.schema();
                let metadata = schema.metadata();
                let primary_key_index = metadata
                    .get("primary_key_index")
                    .unwrap()
                    .parse::<usize>()
                    .unwrap();
                let mut columns = vec![];
                for (idx, array) in self.arrays.iter().enumerate() {
                    if projection_mask.leaf_included(idx + USER_COLUMN_OFFSET) {
                        let value_ref = ValueRef::from_array_ref(array, offset).unwrap();
                        columns.push(value_ref);
                    } else {
                        columns.push(ValueRef::Null);
                    }
                }
                Some(Some(DynRecordRef::new(columns, primary_key_index)))
            }

            fn as_record_batch(&self) -> &arrow::array::RecordBatch {
                &self.record_batch
            }
        }
    };
}

macro_rules! implement_builder_array {
    (
        { $( { $primitive_ty:ty, $primitive_pat:pat, $arrow_ty:ty, $as_primitive_value:ident } ),* $(,)? },
        { $( { $alt_ty:ty, $alt_variant:pat, $builder_ty:ty, $as_alt_value:ident } ),* $(,)? },
        { $( { $alt_ty2:ty, $alt_variant2:pat,$builder_ty2:ty, $array_ty3:ty, $as_alt_value2:ident } ),* }
    ) => {
        impl ArrowArraysBuilder<DynRecordImmutableArrays> for DynRecordBuilder {
            fn push(
                &mut self,
                key: Ts<<<<DynRecord as Record>::Schema as Schema>::Key as Key>::Ref<'_>>,
                row: Option<DynRecordRef>,
            ) {
                self._null.append(row.is_none());
                self._ts.append_value(key.ts.into());
                match row {
                    Some(record_ref) => {
                        for (idx, (builder, col)) in self
                            .builders
                            .iter_mut()
                            .zip(record_ref.columns.iter())
                            .enumerate()
                        {
                            let field = self.schema.field(idx + USER_COLUMN_OFFSET);
                            let is_nullable = field.is_nullable();
                            let datatype = DataType::from(field.data_type());
                            match datatype {
                                $(
                                    $primitive_pat => {
                                        let bd = Self::as_builder_mut::<PrimitiveBuilder<$arrow_ty>>(
                                            builder.as_mut(),
                                        );
                                        match col.$as_primitive_value() {
                                            Some(value) => bd.append_value(*value),
                                            None if is_nullable => bd.append_null(),
                                            None => bd.append_value(Default::default()),
                                        }
                                    }
                                )*
                                DataType::Boolean => {
                                    let bd = Self::as_builder_mut::<BooleanBuilder>(builder.as_mut());
                                    match col.as_bool_opt() {
                                        Some(value) => bd.append_value(*value),
                                        None if is_nullable => bd.append_null(),
                                        None => bd.append_value(Default::default()),
                                    }
                                }
                                $(
                                    $alt_variant => {
                                        let bd = Self::as_builder_mut::<$builder_ty>(builder.as_mut());
                                        match col.$as_alt_value() {
                                            Some(value) => bd.append_value(value),
                                            None if is_nullable => bd.append_null(),
                                            None => bd.append_value(<$alt_ty>::default()),
                                        }
                                    }
                                )*
                                $(
                                    $alt_variant2 => {
                                        let bd = Self::as_builder_mut::<$builder_ty2>(builder.as_mut());
                                        match col.$as_alt_value2() {
                                            Some(value) => bd.append_value(*value),
                                            None if is_nullable => bd.append_null(),
                                            None => bd.append_value(Default::default()),
                                        }
                                    }
                                )*
                                DataType::FixedSizeBinary(w) =>{
                                    let bd = Self::as_builder_mut::<FixedSizeBinaryBuilder>(builder.as_mut());
                                    match col.as_bytes_opt() {
                                        Some(value) => bd.append_value(value).unwrap(),
                                        None if is_nullable => bd.append_null(),
                                        None => bd.append_value(vec![0; w as usize]).unwrap(),
                                    }
                                }
                                DataType::List(_field) =>{
                                    let bd = Self::as_builder_mut::<NestedBuilder>(builder.as_mut());
                                    // TODO: remove this clone
                                    bd.append_value(col.clone())
                                }
                                DataType::Time32(_) | DataType::Time64(_) => unreachable!(),
                            }
                        }
                    }
                    None => {
                        for (idx, (builder, datatype)) in self
                            .builders
                            .iter_mut()
                            .zip(self.datatypes.iter_mut())
                            .enumerate()
                        {
                            let field = self.schema.field(idx + USER_COLUMN_OFFSET);
                            let is_nullable = field.is_nullable();
                            match datatype {
                                $(
                                    $primitive_pat => {
                                        Self::as_builder_mut::<PrimitiveBuilder<$arrow_ty>>(builder.as_mut())
                                            .append_value(<$primitive_ty>::default());
                                    }
                                )*
                                DataType::Boolean => {
                                    Self::as_builder_mut::<BooleanBuilder>(builder.as_mut())
                                        .append_value(bool::default());
                                }
                                $(
                                    $alt_variant => {
                                        Self::as_builder_mut::<$builder_ty>(builder.as_mut())
                                            .append_value(<$alt_ty>::default());
                                    }
                                )*
                                $(
                                    $alt_variant2 => {
                                        Self::as_builder_mut::<$builder_ty2>(builder.as_mut())
                                            .append_value(Default::default());
                                    }
                                )*
                                DataType::FixedSizeBinary(w) =>{
                                    Self::as_builder_mut::<FixedSizeBinaryBuilder>(builder.as_mut())
                                        .append_value(vec![0; *w as usize]).unwrap();
                                }
                                DataType::List(_field) =>{
                                    let bd = Self::as_builder_mut::<NestedBuilder>(builder.as_mut());
                                    if is_nullable {
                                        bd.append_null();
                                    } else {
                                        bd.append_default();
                                    }
                                }
                                DataType::Time32(_) | DataType::Time64(_) => unreachable!(),
                            }
                        }
                    }
                }

            }

            fn written_size(&self) -> usize {
                let size = self._null.as_slice().len() + mem::size_of_val(self._ts.values_slice());
                self.builders
                    .iter()
                    .zip(self.datatypes.iter())
                    .fold(size, |acc, (builder, datatype)| {
                        acc + match datatype {
                            $(
                                $primitive_pat => mem::size_of_val(
                                    Self::as_builder::<PrimitiveBuilder<$arrow_ty>>(builder.as_ref())
                                        .values_slice(),
                                ),

                            )*
                            DataType::Boolean => mem::size_of_val(
                                Self::as_builder::<BooleanBuilder>(builder.as_ref()).values_slice(),
                            ),
                            $(
                                $alt_variant => mem::size_of_val(
                                    Self::as_builder::<$builder_ty>(builder.as_ref()).values_slice(),
                                ),
                            )*
                            $(
                                $alt_variant2 => mem::size_of_val(
                                    Self::as_builder::<$builder_ty2>(builder.as_ref())
                                        .values_slice()
                                ),
                            )*
                            DataType::FixedSizeBinary(_) => mem::size_of_val(
                                Self::as_builder::<FixedSizeBinaryBuilder>(builder.as_ref()).values_slice()
                            ),
                            DataType::List(_) => {
                                Self::as_builder::<NestedBuilder>(builder.as_ref()).bytes_written()
                            },
                            DataType::Time32(_) | DataType::Time64(_) => unreachable!(),
                        }
                    })
            }

            fn finish(&mut self, indices: Option<&[usize]>) -> DynRecordImmutableArrays {
                let _null = Arc::new(BooleanArray::new(self._null.finish(), None));
                let _ts = Arc::new(self._ts.finish());

                let mut array_refs = vec![Arc::clone(&_null) as ArrayRef, Arc::clone(&_ts) as ArrayRef];
                for (builder, datatype) in self
                    .builders
                    .iter_mut()
                    .zip(self.datatypes.iter())
                {
                    match datatype {
                        $(
                            $primitive_pat => {
                                let array = Arc::new(
                                    Self::as_builder_mut::<PrimitiveBuilder<$arrow_ty>>(builder.as_mut())
                                        .finish(),
                                );
                                array_refs.push(array);
                            }

                        )*
                        DataType::Boolean => {
                            let array =
                                Arc::new(Self::as_builder_mut::<BooleanBuilder>(builder.as_mut()).finish());
                            array_refs.push(array);
                        }
                        $(
                            $alt_variant => {
                                let array =
                                    Arc::new(Self::as_builder_mut::<$builder_ty>(builder.as_mut()).finish());
                                array_refs.push(array);
                            }
                        )*
                        $(
                            $alt_variant2 => {
                                let array = Arc::new(
                                    Self::as_builder_mut::<$builder_ty2>(builder.as_mut())
                                        .finish(),
                                );
                                array_refs.push(array.clone());
                            }
                        )*
                        DataType::FixedSizeBinary(_) => {
                            let array = Arc::new(
                                Self::as_builder_mut::<FixedSizeBinaryBuilder>(builder.as_mut())
                                    .finish(),
                            );
                            array_refs.push(array.clone());
                        }
                        DataType::List(_) => {
                            let array = Arc::new(
                                Self::as_builder_mut::<NestedBuilder>(builder.as_mut())
                                    .finish(),
                            );
                            array_refs.push(array.clone());
                        }

                        DataType::Time32(_) | DataType::Time64(_) => unreachable!(),
                    };
                }

                let arrays = array_refs[2..].to_vec();
                let mut record_batch =
                    arrow::record_batch::RecordBatch::try_new(self.schema.clone(), array_refs)
                        .expect("create record batch must be successful");
                if let Some(indices) = indices {
                    record_batch = record_batch
                        .project(indices)
                        .expect("projection indices must be successful");
                }

                DynRecordImmutableArrays {
                    _null,
                    _ts,
                    arrays,
                    record_batch,
                }
            }
        }

    };
}

implement_arrow_array!(
    {
        // primitive_ty type
        {  DataType::Boolean, BooleanBuilder },
        {  DataType::UInt8, UInt8Builder },
        {  DataType::UInt16, UInt16Builder },
        {  DataType::UInt32, UInt32Builder },
        {  DataType::UInt64, UInt64Builder },
        {  DataType::Int8, Int8Builder },
        {  DataType::Int16, Int16Builder },
        {  DataType::Int32, Int32Builder },
        {  DataType::Int64, Int64Builder },
        {  DataType::Float32, Float32Builder },
        {  DataType::Float64, Float64Builder },
        {  DataType::Date32, Date32Builder },
        {  DataType::Date64, Date64Builder },
        { DataType::Timestamp(TimeUnit::Second), TimestampSecondBuilder },
        { DataType::Timestamp(TimeUnit::Millisecond), TimestampMillisecondBuilder },
        { DataType::Timestamp(TimeUnit::Microsecond),TimestampMicrosecondBuilder },
        { DataType::Timestamp(TimeUnit::Nanosecond),TimestampNanosecondBuilder },
        { DataType::Time32(TimeUnit::Second), Time32SecondBuilder },
        { DataType::Time32(TimeUnit::Millisecond), Time32MillisecondBuilder },
        { DataType::Time64(TimeUnit::Microsecond),Time64MicrosecondBuilder },
        { DataType::Time64(TimeUnit::Nanosecond),Time64NanosecondBuilder }
    },
    // f32, f64, and bool are special cases, they are handled separately
    {
        { DataType::String, StringBuilder },
        { DataType::LargeString, LargeStringBuilder },
        { DataType::Bytes, GenericBinaryBuilder<i32> },
        { DataType::LargeBinary, GenericBinaryBuilder<i64> }
    },
);

implement_builder_array!(
    {
        // primitive_ty type
        { u8, DataType::UInt8, UInt8Type, as_u8_opt },
        { u16, DataType::UInt16, UInt16Type, as_u16_opt },
        { u32, DataType::UInt32, UInt32Type, as_u32_opt },
        { u64, DataType::UInt64, UInt64Type, as_u64_opt },
        { i8, DataType::Int8, Int8Type, as_i8_opt },
        { i16, DataType::Int16, Int16Type, as_i16_opt },
        { i32, DataType::Int32, Int32Type, as_i32_opt },
        { i64, DataType::Int64, Int64Type, as_i64_opt },
        { f32, DataType::Float32, Float32Type, as_f32_opt },
        { f64, DataType::Float64, Float64Type, as_f64_opt },
    },
    // String/binary types and bool are special cases, they are handled separately
    {
        { String, DataType::String, StringBuilder, as_string_opt },
        { LargeString, DataType::LargeString, LargeStringBuilder, as_string_opt },
        { Vec<u8>, DataType::Bytes, GenericBinaryBuilder<i32>, as_bytes_opt },
        { LargeBinary, DataType::LargeBinary, GenericBinaryBuilder<i64>, as_bytes_opt }
    },
    {
        { Date32, DataType::Date32, Date32Builder, Date32Array, as_i32_opt },
        { Date64, DataType::Date64, Date64Builder, Date64Array, as_i64_opt },
        { Timestamp, DataType::Timestamp(TimeUnit::Second), TimestampSecondBuilder, TimestampSecondArray, as_i64_opt },
        { Timestamp, DataType::Timestamp(TimeUnit::Millisecond), TimestampMillisecondBuilder,  TimestampMillisecondArray, as_i64_opt },
        { Timestamp, DataType::Timestamp(TimeUnit::Microsecond),TimestampMicrosecondBuilder, TimestampMicrosecondArray, as_i64_opt },
        { Timestamp, DataType::Timestamp(TimeUnit::Nanosecond),TimestampNanosecondBuilder, TimestampNanosecondArray, as_i64_opt },
        { Time32, DataType::Time32(TimeUnit::Second), Time32SecondBuilder, Time32SecondArray, as_i32_opt },
        { Time32, DataType::Time32(TimeUnit::Millisecond), Time32MillisecondBuilder,  Time32MillisecondArray, as_i32_opt },
        { Time64, DataType::Time64(TimeUnit::Microsecond),Time64MicrosecondBuilder, Time64MicrosecondArray, as_i64_opt },
        { Time64, DataType::Time64(TimeUnit::Nanosecond),Time64NanosecondBuilder, Time64NanosecondArray, as_i64_opt }
    }
);

#[cfg(test)]
mod tests {

    use std::sync::Arc;

    use arrow::datatypes::{DataType, Field, TimeUnit as ArrowTimeUnit};
    use parquet::arrow::ProjectionMask;

    use crate::{
        dyn_schema,
        record::{
            ArrowArrays, ArrowArraysBuilder, DynRecord, DynRecordImmutableArrays, DynRecordRef,
            DynSchema, DynamicField, Record, RecordRef, Schema, TimeUnit, Value,
        },
    };

    #[tokio::test]
    async fn test_build_primary_key() {
        {
            let schema = dyn_schema!(("id", UInt64, false), 0);
            let record = DynRecord::new(vec![Value::UInt64(1_u64)], 0);
            let mut builder = DynRecordImmutableArrays::builder(schema.arrow_schema().clone(), 5);
            let key = crate::version::timestamp::Ts {
                ts: 0.into(),
                value: record.key(),
            };
            builder.push(key.clone(), Some(record.as_record_ref()));
            builder.push(key.clone(), None);
            builder.push(key, Some(record.as_record_ref()));
            let arrays = builder.finish(None);
            let res = arrays.get(0, &ProjectionMask::all());
            let cols = res.unwrap().unwrap().columns;
            assert_eq!(cols.len(), 1);
            for (actual, expected) in cols.iter().zip(record.as_record_ref().columns.iter()) {
                assert_eq!(actual, expected);
            }
        }
        {
            let schema = dyn_schema!(("id", Utf8, false), 0);
            let record = DynRecord::new(vec![Value::String("abc".to_string())], 0);
            let mut builder = DynRecordImmutableArrays::builder(schema.arrow_schema().clone(), 5);
            let key = crate::version::timestamp::Ts {
                ts: 0.into(),
                value: record.key(),
            };
            builder.push(key.clone(), Some(record.as_record_ref()));
            builder.push(key.clone(), None);
            builder.push(key, Some(record.as_record_ref()));
            let arrays = builder.finish(None);
            let res = arrays.get(0, &ProjectionMask::all());
            let cols = res.unwrap().unwrap().columns;
            assert_eq!(cols.len(), 1);
            for (actual, expected) in cols.iter().zip(record.as_record_ref().columns.iter()) {
                assert_eq!(actual, expected);
            }
        }
        {
            let schema = dyn_schema!(("id", Float32, false), 0);
            let record = DynRecord::new(vec![Value::Float32(3.2324)], 0);
            let mut builder = DynRecordImmutableArrays::builder(schema.arrow_schema().clone(), 5);
            let key = crate::version::timestamp::Ts {
                ts: 0.into(),
                value: record.key(),
            };
            builder.push(key.clone(), Some(record.as_record_ref()));
            builder.push(key.clone(), None);
            builder.push(key, Some(record.as_record_ref()));
            let arrays = builder.finish(None);
            let res = arrays.get(0, &ProjectionMask::all());
            let cols = res.unwrap().unwrap().columns;
            assert_eq!(cols.len(), 1);
            for (actual, expected) in cols.iter().zip(record.as_record_ref().columns.iter()) {
                assert_eq!(actual, expected);
            }
        }
    }

    #[tokio::test]
    async fn test_build_array() {
        let schema = dyn_schema!(
            ("id", UInt32, false),
            ("bool", Boolean, true),
            ("bytes", Binary, true),
            ("none", Int64, true),
            ("str", Utf8, false),
            ("float32", Float32, false),
            ("float64", Float64, true),
            0
        );

        let record = DynRecord::new(
            vec![
                Value::UInt32(1_u32),
                Value::Boolean(true),
                Value::Binary(vec![1_u8, 2, 3, 4]),
                Value::Null,
                Value::String("tonbo".to_string()),
                Value::Float32(1.09_f32),
                Value::Float64(3.09_f64),
            ],
            0,
        );

        let mut builder = DynRecordImmutableArrays::builder(schema.arrow_schema().clone(), 5);
        let key = crate::version::timestamp::Ts {
            ts: 0.into(),
            value: record.key(),
        };
        builder.push(key.clone(), Some(record.as_record_ref()));
        builder.push(key.clone(), None);
        builder.push(key, Some(record.as_record_ref()));
        let arrays = builder.finish(None);

        {
            let res = arrays.get(0, &ProjectionMask::all());
            let cols = res.unwrap().unwrap().columns;
            for (actual, expected) in cols.iter().zip(record.as_record_ref().columns.iter()) {
                assert_eq!(actual, expected);
            }
        }
        {
            let record_batch = arrays.as_record_batch();
            let mask = ProjectionMask::all();
            let record_ref =
                DynRecordRef::from_record_batch(record_batch, 0, &mask, schema.arrow_schema());
            assert_eq!(
                record_ref.get().unwrap().columns,
                record.as_record_ref().columns
            );
        }
    }

    #[tokio::test]
    async fn test_build_fixed_size_binary() {
        let schema = DynSchema::new(
            vec![
                DynamicField::new("four".into(), DataType::FixedSizeBinary(4), false),
                DynamicField::new("five".into(), DataType::FixedSizeBinary(5), true),
                DynamicField::new("three".into(), DataType::FixedSizeBinary(3), false),
            ],
            0,
        );

        let record1 = DynRecord::new(
            vec![
                Value::FixedSizeBinary(vec![1, 2, 3, 4], 4),
                Value::FixedSizeBinary(vec![1, 2, 3, 4, 5], 5),
                Value::FixedSizeBinary(vec![1, 2, 3], 3),
            ],
            0,
        );
        let record2 = DynRecord::new(
            vec![
                Value::FixedSizeBinary(vec![2, 3, 4, 5], 4),
                Value::Null,
                Value::FixedSizeBinary(vec![2, 3, 7], 3),
            ],
            0,
        );

        let mut builder = DynRecordImmutableArrays::builder(schema.arrow_schema().clone(), 5);
        let key = crate::version::timestamp::Ts {
            ts: 0.into(),
            value: record1.key(),
        };
        let key2 = crate::version::timestamp::Ts {
            ts: 0.into(),
            value: record2.key(),
        };
        builder.push(key.clone(), Some(record1.as_record_ref()));
        builder.push(key, None);
        builder.push(key2, Some(record2.as_record_ref()));
        let arrays = builder.finish(None);

        {
            let res1 = arrays.get(0, &ProjectionMask::all());
            let cols = res1.unwrap().unwrap().columns;
            for (actual, expected) in cols.iter().zip(record1.as_record_ref().columns.iter()) {
                assert_eq!(actual, expected);
            }

            let res2 = arrays.get(1, &ProjectionMask::all());
            assert!(res2.unwrap().is_none());

            let res3 = arrays.get(2, &ProjectionMask::all());
            let cols = res3.unwrap().unwrap().columns;
            for (actual, expected) in cols.iter().zip(record2.as_record_ref().columns.iter()) {
                assert_eq!(actual, expected);
            }
        }
    }

    #[tokio::test]
    async fn test_build_list() {
        let ty1 = DataType::List(Arc::new(Field::new("code", DataType::UInt16, true)));
        let ty2 = DataType::List(Arc::new(Field::new("cofloatde", DataType::Float32, true)));
        let ty3 = DataType::List(Arc::new(Field::new(
            "time",
            DataType::Time32(ArrowTimeUnit::Second),
            true,
        )));
        let schema = DynSchema::new(
            vec![
                DynamicField::new("id".into(), DataType::UInt64, false),
                DynamicField::new("codes".into(), ty1.clone(), true),
                DynamicField::new("vector".into(), ty2.clone(), true),
                DynamicField::new("schedules".into(), ty3.clone(), true),
            ],
            0,
        );

        let record1 = DynRecord::new(
            vec![
                Value::UInt64(1),
                Value::List(
                    DataType::UInt16,
                    vec![
                        Arc::new(Value::UInt16(1)),
                        Arc::new(Value::UInt16(2)),
                        Arc::new(Value::UInt16(3)),
                        Arc::new(Value::UInt16(4)),
                    ],
                ),
                Value::List(
                    DataType::Float32,
                    vec![
                        Arc::new(Value::Float32(1.0)),
                        Arc::new(Value::Float32(2.0)),
                        Arc::new(Value::Float32(3.0)),
                        Arc::new(Value::Float32(4.0)),
                    ],
                ),
                Value::List(
                    DataType::Time32(ArrowTimeUnit::Second),
                    vec![
                        Arc::new(Value::Time32(1, TimeUnit::Second)),
                        Arc::new(Value::Time32(2, TimeUnit::Second)),
                        Arc::new(Value::Time32(3, TimeUnit::Second)),
                        Arc::new(Value::Time32(4, TimeUnit::Second)),
                    ],
                ),
            ],
            0,
        );

        let record2 = DynRecord::new(
            vec![
                Value::UInt64(2),
                Value::List(
                    DataType::UInt16,
                    vec![
                        Arc::new(Value::UInt16(2)),
                        Arc::new(Value::UInt16(3)),
                        Arc::new(Value::UInt16(4)),
                        Arc::new(Value::UInt16(5)),
                    ],
                ),
                Value::List(
                    DataType::Float32,
                    vec![
                        Arc::new(Value::Float32(1.1)),
                        Arc::new(Value::Float32(2.1)),
                        Arc::new(Value::Null),
                        Arc::new(Value::Float32(4.1)),
                    ],
                ),
                Value::Null,
            ],
            0,
        );

        let mut builder = DynRecordImmutableArrays::builder(schema.arrow_schema().clone(), 5);
        let key = crate::version::timestamp::Ts {
            ts: 0.into(),
            value: record1.key(),
        };
        let key2 = crate::version::timestamp::Ts {
            ts: 0.into(),
            value: record2.key(),
        };
        builder.push(key.clone(), Some(record1.as_record_ref()));
        builder.push(key, None);
        builder.push(key2, Some(record2.as_record_ref()));
        let arrays = builder.finish(None);

        {
            let res1 = arrays.get(0, &ProjectionMask::all());
            let cols = res1.unwrap().unwrap().columns;
            for (actual, expected) in cols.iter().zip(record1.as_record_ref().columns.iter()) {
                assert_eq!(actual, expected);
            }

            let res2 = arrays.get(1, &ProjectionMask::all());
            assert!(res2.unwrap().is_none());

            let res3 = arrays.get(2, &ProjectionMask::all());
            let cols = res3.unwrap().unwrap().columns;
            for (actual, expected) in cols.iter().zip(record2.as_record_ref().columns.iter()) {
                assert_eq!(actual, expected);
            }
        }
    }
}<|MERGE_RESOLUTION|>--- conflicted
+++ resolved
@@ -20,13 +20,9 @@
 use crate::{
     magic::USER_COLUMN_OFFSET,
     record::{
-<<<<<<< HEAD
+        builder::NestedBuilder,
         ArrowArrays, ArrowArraysBuilder, DynSchema, Key, LargeBinary, LargeString, Record, Schema,
         TimeUnit, ValueRef,
-=======
-        builder::NestedBuilder, ArrowArrays, ArrowArraysBuilder, Key, LargeBinary, LargeString,
-        Record, Schema, TimeUnit, ValueRef,
->>>>>>> f9cd7272
     },
     version::timestamp::Ts,
 };

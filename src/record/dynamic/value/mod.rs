--- conflicted
+++ resolved
@@ -185,15 +185,11 @@
             Value::List(_, _) => {
                 unreachable!("List value cannot be used as primary key.")
             }
-<<<<<<< HEAD
             Value::Dictionary(_key_type, _value) => {
                 unimplemented!("Dictionary value cannot be be used as primary key for now")
             }
-        }
-=======
         };
         vec![datum]
->>>>>>> ff331dce
     }
 }
 

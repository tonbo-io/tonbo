mod cast;
mod encoding;
mod util;
mod value_ref;
use std::{
    cmp::Ordering,
    fmt,
    hash::{Hash, Hasher},
    sync::Arc,
};

use arrow::datatypes::{DataType, Field};
pub use cast::*;
use thiserror::Error;
pub(crate) use util::*;
pub use value_ref::*;

use crate::record::{Key, TimeUnit};

#[derive(Debug, Error)]
pub enum ValueError {
    #[error("Type mismatch: expected {expected}, got {actual}")]
    TypeMismatch { expected: String, actual: String },
    #[error("Invalid conversion: {0}")]
    InvalidConversion(String),
    #[error("Null value not allowed")]
    NullNotAllowed,
    #[error("Invalid data type: can not convert data from {0}")]
    InvalidDataType(String),
}

/// A value in the [`DynRecord`].
#[derive(Debug, Clone)]
pub enum Value {
    /// Null is less than any non-Null value
    Null,
    Boolean(bool),
    Int8(i8),
    Int16(i16),
    Int32(i32),
    Int64(i64),
    UInt8(u8),
    UInt16(u16),
    UInt32(u32),
    UInt64(u64),
    Float32(f32),
    Float64(f64),
    String(String),
    Binary(Vec<u8>),
    /// A binary array of fixed size.
    /// The first parameter specifies the value and the second parameter specifies the number of
    /// bytes of value
    FixedSizeBinary(Vec<u8>, u32),
    Date32(i32),
    Date64(i64),
    Time32(i32, TimeUnit),
    Time64(i64, TimeUnit),
    Timestamp(i64, TimeUnit),
    /// List of values that are of the same type.
    List(DataType, Vec<Arc<Value>>),
}

impl Value {
    /// Get the arrow data type of the value.
    pub fn data_type(&self) -> DataType {
        match self {
            Value::Null => DataType::Null,
            Value::Boolean(_) => DataType::Boolean,
            Value::Int8(_) => DataType::Int8,
            Value::Int16(_) => DataType::Int16,
            Value::Int32(_) => DataType::Int32,
            Value::Int64(_) => DataType::Int64,
            Value::UInt8(_) => DataType::UInt8,
            Value::UInt16(_) => DataType::UInt16,
            Value::UInt32(_) => DataType::UInt32,
            Value::UInt64(_) => DataType::UInt64,
            Value::Float32(_) => DataType::Float32,
            Value::Float64(_) => DataType::Float64,
            Value::String(_) => DataType::Utf8,
            Value::Binary(_) => DataType::Binary,
            Value::FixedSizeBinary(_, byte_width) => DataType::FixedSizeBinary(*byte_width as i32),
            Value::Date32(_) => DataType::Date32,
            Value::Date64(_) => DataType::Date64,
            Value::Timestamp(_, unit) => {
                let arrow_unit = match unit {
                    TimeUnit::Second => arrow::datatypes::TimeUnit::Second,
                    TimeUnit::Millisecond => arrow::datatypes::TimeUnit::Millisecond,
                    TimeUnit::Microsecond => arrow::datatypes::TimeUnit::Microsecond,
                    TimeUnit::Nanosecond => arrow::datatypes::TimeUnit::Nanosecond,
                };
                DataType::Timestamp(arrow_unit, None)
            }
            Value::Time32(_, unit) => {
                let arrow_unit = match unit {
                    TimeUnit::Second => arrow::datatypes::TimeUnit::Second,
                    TimeUnit::Millisecond => arrow::datatypes::TimeUnit::Millisecond,
                    _ => unreachable!("Time32 only supports second and millisecond"),
                };
                DataType::Time32(arrow_unit)
            }
            Value::Time64(_, unit) => {
                let arrow_unit = match unit {
                    TimeUnit::Microsecond => arrow::datatypes::TimeUnit::Microsecond,
                    TimeUnit::Nanosecond => arrow::datatypes::TimeUnit::Nanosecond,
                    _ => unreachable!("Time64 only supports microsecond and nanosecond"),
                };
                DataType::Time64(arrow_unit)
            }
            Value::List(data_type, _) => arrow::datatypes::DataType::List(Arc::new(Field::new(
                "item",
                data_type.clone(),
                false,
            ))),
        }
    }

    /// Check if the value is null
    pub fn is_null(&self) -> bool {
        matches!(self, Value::Null)
    }
}

impl Key for Value {
    type Ref<'r> = ValueRef<'r>;

    fn as_key_ref(&self) -> Self::Ref<'_> {
<<<<<<< HEAD
        ValueRef::from(self)
=======
        match self {
            Value::Null => ValueRef::Null,
            Value::Boolean(v) => ValueRef::Boolean(*v),
            Value::Int8(v) => ValueRef::Int8(*v),
            Value::Int16(v) => ValueRef::Int16(*v),
            Value::Int32(v) => ValueRef::Int32(*v),
            Value::Int64(v) => ValueRef::Int64(*v),
            Value::UInt8(v) => ValueRef::UInt8(*v),
            Value::UInt16(v) => ValueRef::UInt16(*v),
            Value::UInt32(v) => ValueRef::UInt32(*v),
            Value::UInt64(v) => ValueRef::UInt64(*v),
            Value::Float32(v) => ValueRef::Float32(*v),
            Value::Float64(v) => ValueRef::Float64(*v),
            Value::String(v) => ValueRef::String(v.as_str()),
            Value::Binary(v) => ValueRef::Binary(v.as_slice()),
            Value::FixedSizeBinary(v, byte_width) => {
                ValueRef::FixedSizeBinary(v.as_slice(), *byte_width)
            }
            Value::Date32(v) => ValueRef::Date32(*v),
            Value::Date64(v) => ValueRef::Date64(*v),
            Value::Timestamp(v, time_unit) => ValueRef::Timestamp(*v, *time_unit),
            Value::Time32(v, time_unit) => ValueRef::Time32(*v, *time_unit),
            Value::Time64(v, time_unit) => ValueRef::Time64(*v, *time_unit),
        }
>>>>>>> 26989a6e
    }

    fn to_arrow_datum(&self) -> Arc<dyn arrow::array::Datum> {
        match self {
            Value::Null => panic!("Null value cannot be converted to arrow datum"),
            Value::Boolean(v) => Arc::new(arrow::array::BooleanArray::new_scalar(*v)),
            Value::Int8(v) => Arc::new(arrow::array::Int8Array::new_scalar(*v)),
            Value::Int16(v) => Arc::new(arrow::array::Int16Array::new_scalar(*v)),
            Value::Int32(v) => Arc::new(arrow::array::Int32Array::new_scalar(*v)),
            Value::Int64(v) => Arc::new(arrow::array::Int64Array::new_scalar(*v)),
            Value::UInt8(v) => Arc::new(arrow::array::UInt8Array::new_scalar(*v)),
            Value::UInt16(v) => Arc::new(arrow::array::UInt16Array::new_scalar(*v)),
            Value::UInt32(v) => Arc::new(arrow::array::UInt32Array::new_scalar(*v)),
            Value::UInt64(v) => Arc::new(arrow::array::UInt64Array::new_scalar(*v)),
            Value::Float32(v) => Arc::new(arrow::array::Float32Array::new_scalar(*v)),
            Value::Float64(v) => Arc::new(arrow::array::Float64Array::new_scalar(*v)),
            Value::String(v) => Arc::new(arrow::array::StringArray::new_scalar(v.as_str())),
            Value::Binary(v) => Arc::new(arrow::array::BinaryArray::new_scalar(v.as_slice())),
            Value::FixedSizeBinary(v, _) => {
                Arc::new(arrow::array::FixedSizeBinaryArray::new_scalar(v.as_slice()))
            }
            Value::Date32(v) => Arc::new(arrow::array::Date32Array::new_scalar(*v)),
            Value::Date64(v) => Arc::new(arrow::array::Date64Array::new_scalar(*v)),
            Value::Timestamp(v, time_unit) => match time_unit {
                TimeUnit::Second => Arc::new(arrow::array::TimestampSecondArray::new_scalar(*v)),
                TimeUnit::Millisecond => {
                    Arc::new(arrow::array::TimestampMillisecondArray::new_scalar(*v))
                }
                TimeUnit::Microsecond => {
                    Arc::new(arrow::array::TimestampMicrosecondArray::new_scalar(*v))
                }
                TimeUnit::Nanosecond => {
                    Arc::new(arrow::array::TimestampNanosecondArray::new_scalar(*v))
                }
            },
            Value::Time32(v, time_unit) => match time_unit {
                TimeUnit::Second => Arc::new(arrow::array::Time32SecondArray::new_scalar(*v)),
                TimeUnit::Millisecond => {
                    Arc::new(arrow::array::Time32MillisecondArray::new_scalar(*v))
                }
                _ => unreachable!("Time32 only supports second and millisecond"),
            },
            Value::Time64(v, time_unit) => match time_unit {
                TimeUnit::Microsecond => {
                    Arc::new(arrow::array::Time64MicrosecondArray::new_scalar(*v))
                }
                TimeUnit::Nanosecond => {
                    Arc::new(arrow::array::Time64NanosecondArray::new_scalar(*v))
                }
                _ => unreachable!("Time64 only supports microsecond and nanosecond"),
            },
            Value::List(_, _) => {
                unreachable!("List value cannot be used as primary key.")
            }
        }
    }
}

impl Eq for Value {}

impl PartialEq for Value {
    fn eq(&self, other: &Self) -> bool {
        match (self, other) {
            (Value::Null, Value::Null) => true,
            (Value::Null, _) => false,
            (_, Value::Null) => false,
            (Value::Boolean(a), Value::Boolean(b)) => a.eq(b),
            (Value::Int8(a), Value::Int8(b)) => a.eq(b),
            (Value::Int16(a), Value::Int16(b)) => a.eq(b),
            (Value::Int32(a), Value::Int32(b)) => a.eq(b),
            (Value::Int64(a), Value::Int64(b)) => a.eq(b),
            (Value::UInt8(a), Value::UInt8(b)) => a.eq(b),
            (Value::UInt16(a), Value::UInt16(b)) => a.eq(b),
            (Value::UInt32(a), Value::UInt32(b)) => a.eq(b),
            (Value::UInt64(a), Value::UInt64(b)) => a.eq(b),
            (Value::Float32(a), Value::Float32(b)) => a.to_bits() == b.to_bits(),
            (Value::Float64(a), Value::Float64(b)) => a.to_bits() == b.to_bits(),
            (Value::String(a), Value::String(b)) => a.eq(b),
            (Value::Binary(a), Value::Binary(b)) => a.eq(b),
            (Value::FixedSizeBinary(a, _), Value::FixedSizeBinary(b, _)) => a.eq(b),
            (Value::Date32(a), Value::Date32(b)) => a.eq(b),
            (Value::Date64(a), Value::Date64(b)) => a.eq(b),
            (Value::Timestamp(a, unit1), Value::Timestamp(b, unit2)) => {
                if unit1 == unit2 {
                    return a.eq(b);
                }
                let (s_sec, s_nsec) = split_second_ns(*a, *unit1);
                let (o_sec, o_nsec) = split_second_ns(*b, *unit2);
                s_sec == o_sec && s_nsec == o_nsec
            }
            (Value::Time32(a, unit1), Value::Time32(b, unit2)) => {
                if unit1 == unit2 {
                    return a.eq(b);
                }
                let (s_sec, s_nsec) = split_second_ns(*a as i64, *unit1);
                let (o_sec, o_nsec) = split_second_ns(*b as i64, *unit2);
                s_sec == o_sec && s_nsec == o_nsec
            }
            (Value::Time64(a, unit1), Value::Time64(b, unit2)) => {
                if unit1 == unit2 {
                    return a.eq(b);
                }
                let (s_sec, s_nsec) = split_second_ns(*a, *unit1);
                let (o_sec, o_nsec) = split_second_ns(*b, *unit2);
                s_sec == o_sec && s_nsec == o_nsec
            }
            (Value::List(ty1, a), Value::List(ty2, b)) => ty1.eq(ty2) && a.eq(b),
            _ => false,
        }
    }
}

impl PartialOrd for Value {
    fn partial_cmp(&self, other: &Self) -> Option<Ordering> {
        Some(self.cmp(other))
    }
}

impl Ord for Value {
    fn cmp(&self, other: &Self) -> Ordering {
        match (self, other) {
            (Value::Null, Value::Null) => Ordering::Equal,
            (Value::Null, _) => Ordering::Less,
            (_, Value::Null) => Ordering::Greater,
            (Value::Boolean(a), Value::Boolean(b)) => a.cmp(b),
            (Value::Int8(a), Value::Int8(b)) => a.cmp(b),
            (Value::Int16(a), Value::Int16(b)) => a.cmp(b),
            (Value::Int32(a), Value::Int32(b)) => a.cmp(b),
            (Value::Int64(a), Value::Int64(b)) => a.cmp(b),
            (Value::UInt8(a), Value::UInt8(b)) => a.cmp(b),
            (Value::UInt16(a), Value::UInt16(b)) => a.cmp(b),
            (Value::UInt32(a), Value::UInt32(b)) => a.cmp(b),
            (Value::UInt64(a), Value::UInt64(b)) => a.cmp(b),
            (Value::Float32(a), Value::Float32(b)) => a.total_cmp(b),
            (Value::Float64(a), Value::Float64(b)) => a.total_cmp(b),
            (Value::String(a), Value::String(b)) => a.cmp(b),
            (Value::Binary(a), Value::Binary(b)) => a.cmp(b),
            (Value::FixedSizeBinary(a, _), Value::FixedSizeBinary(b, _)) => a.cmp(b),
            (Value::Date32(a), Value::Date32(b)) => a.cmp(b),
            (Value::Date64(a), Value::Date64(b)) => a.cmp(b),
            (Value::Timestamp(a, unit1), Value::Timestamp(b, unit2)) => {
                if unit1 == unit2 {
                    return a.cmp(b);
                }
                let (s_sec, s_nsec) = split_second_ns(*a, *unit1);
                let (o_sec, o_nsec) = split_second_ns(*b, *unit2);
                match s_sec.cmp(&o_sec) {
                    Ordering::Less => Ordering::Less,
                    Ordering::Greater => Ordering::Greater,
                    Ordering::Equal => s_nsec.cmp(&o_nsec),
                }
            }
            (Value::List(ty1, a), Value::List(ty2, b)) => {
                if ty1 != ty2 {
                    panic!("cannot compare different list types: {self:?} and {other:?}")
                }
                a.cmp(b)
            }
            _ => {
                panic!("cannot compare different types: {self:?} and {other:?}")
            }
        }
    }
}

impl Hash for Value {
    fn hash<H>(&self, state: &mut H)
    where
        H: Hasher,
    {
        match self {
            Value::Null => 0_u8.hash(state),
            Value::Boolean(v) => v.hash(state),
            Value::Int8(v) => v.hash(state),
            Value::Int16(v) => v.hash(state),
            Value::Int32(v) => v.hash(state),
            Value::Int64(v) => v.hash(state),
            Value::UInt8(v) => v.hash(state),
            Value::UInt16(v) => v.hash(state),
            Value::UInt32(v) => v.hash(state),
            Value::UInt64(v) => v.hash(state),
            Value::Float32(v) => v.to_bits().hash(state),
            Value::Float64(v) => v.to_bits().hash(state),
            Value::String(v) => v.hash(state),
            Value::Binary(vec) => vec.hash(state),
            Value::FixedSizeBinary(v, byte_width) => {
                byte_width.hash(state);
                v.hash(state)
            }
            Value::Date32(v) => v.hash(state),
            Value::Date64(v) => v.hash(state),
            Value::Timestamp(v, time_unit) => {
                v.hash(state);
                time_unit.hash(state);
            }
            Value::Time32(v, time_unit) => {
                v.hash(state);
                time_unit.hash(state);
            }
            Value::Time64(v, time_unit) => {
                v.hash(state);
                time_unit.hash(state);
            }
            Value::List(ty, vec) => {
                ty.hash(state);
                vec.hash(state);
            }
        }
    }
}

impl fmt::Display for Value {
    fn fmt(&self, f: &mut fmt::Formatter<'_>) -> fmt::Result {
        match self {
            Value::Null => write!(f, "NULL"),
            Value::Boolean(v) => write!(f, "{v}"),
            Value::Int8(v) => write!(f, "{v}"),
            Value::Int16(v) => write!(f, "{v}"),
            Value::Int32(v) => write!(f, "{v}"),
            Value::Int64(v) => write!(f, "{v}"),
            Value::UInt8(v) => write!(f, "{v}"),
            Value::UInt16(v) => write!(f, "{v}"),
            Value::UInt32(v) => write!(f, "{v}"),
            Value::UInt64(v) => write!(f, "{v}"),
            Value::Float32(v) => write!(f, "{v}"),
            Value::Float64(v) => write!(f, "{v}"),
            Value::String(v) => write!(f, "{v}"),
            Value::Binary(v) => write!(f, "{v:?}"),
            Value::FixedSizeBinary(v, byte_width) => write!(f, "{v:?}, {byte_width}"),
            Value::Date32(v) => write!(f, "Date32({v})"),
            Value::Date64(v) => write!(f, "Date64({v})"),
            Value::Timestamp(v, unit) => write!(f, "Timestamp({v}, {unit:?})"),
            Value::Time32(v, unit) => write!(f, "Time32({v}, {unit:?})"),
            Value::Time64(v, unit) => write!(f, "Time64({v}, {unit:?})"),
            Value::List(ty, vec) => write!(
                f,
                "List({ty:?}, [{values}])",
                values = vec
                    .iter()
                    .map(|v| v.to_string())
                    .collect::<Vec<_>>()
                    .join(", ")
            ),
        }
    }
}

#[cfg(test)]
mod tests {
    use std::sync::Arc;

    use arrow::datatypes::{DataType, Field};

    use crate::record::{AsValue, TimeUnit, Value};

    #[test]
    fn test_value_basic_types() {
        assert_eq!(Value::Null.data_type(), DataType::Null);
        assert_eq!(Value::Boolean(true).data_type(), DataType::Boolean);
        assert_eq!(Value::Int32(42).data_type(), DataType::Int32);
        assert_eq!(Value::Int64(42).data_type(), DataType::Int64);
        assert_eq!(
            Value::Float32(std::f32::consts::PI).data_type(),
            DataType::Float32
        );
        assert_eq!(
            Value::Float64(std::f64::consts::PI).data_type(),
            DataType::Float64
        );
        assert_eq!(Value::String("hello".into()).data_type(), DataType::Utf8);
        assert_eq!(Value::Binary(vec![1, 2, 3]).data_type(), DataType::Binary);
    }

    #[test]
    fn test_value_null_checks() {
        assert!(Value::Null.is_null());
        assert!(!Value::Boolean(false).is_null());
        assert!(!Value::Int32(0).is_null());
    }

    #[test]
    fn test_value_conversions() {
        assert!(Value::Boolean(true).as_bool_opt().unwrap());
        assert_eq!(*Value::UInt8(42).as_u8_opt().unwrap(), 42u8);
        assert_eq!(*Value::Int32(42).as_i32_opt().unwrap(), 42i32);
        assert!(
            (Value::Float64(std::f64::consts::PI).as_f64_opt().unwrap() - std::f64::consts::PI)
                .abs()
                < 0.0001
        );
        assert_eq!(
            Value::String("hello".into()).as_string_opt().unwrap(),
            "hello"
        );
        assert_eq!(
            Value::Binary(vec![1, 2, 3]).as_bytes_opt().unwrap(),
            &[1, 2, 3]
        );
    }

    #[test]
    fn test_binary_value_conversions() {
        assert_eq!(Value::Binary(vec![1, 2, 3]).as_bytes(), &[1, 2, 3]);
        assert_eq!(
            Value::FixedSizeBinary(vec![1, 2, 3], 3).as_bytes(),
            &[1, 2, 3]
        );
        assert_eq!(
            Value::FixedSizeBinary(vec![1, 2, 3, 4, 5], 5).as_bytes(),
            &[1, 2, 3, 4, 5]
        );
        assert_eq!(Value::UInt8(1).as_bytes_opt(), None);
    }

    #[test]
    fn test_value_conversion_fail() {
        assert!(Value::Int32(42).as_bool_opt().is_none());
        assert!(Value::String("hello".into()).as_i64_opt().is_none());
        assert!(Value::Boolean(true).as_string_opt().is_none());
    }

    #[test]
    fn test_float_value_cmp() {
        // test zero
        {
            let zero = Value::Float32(0.0_f32);
            let neg_zero = Value::Float32(-0.0_f32);
            assert!(zero > neg_zero);
        }
        // test NAN and INF
        {
            let nan1 = Value::Float32(f32::NAN);
            let nan2 = Value::Float32(f32::NAN);
            let neg_nan = Value::Float32(-f32::NAN);
            let inf = Value::Float32(f32::INFINITY);
            let neg_inf = Value::Float32(f32::NEG_INFINITY);

            // This is not consistent with the IEEE, but it's consistent with the Arrow

            assert_eq!(nan1, nan2);
            assert!(nan1 > neg_nan);
            // negative NAN should be less than negative infinity
            assert!(neg_nan < neg_inf);
            // positive NAN should be greater than positive infinity
            assert!(nan1 > inf);
        }
        {
            let f1 = Value::Float32(1.0_f32);
            let f2 = Value::Float32(2.1_f32);
            let f3 = Value::Float32(2.1_f32);
            assert!(f1 < f2);
            assert!(f2 == f3);
        }
    }

    #[test]
    fn test_timestamp_value_cmp() {
        let t1 = Value::Timestamp(1716, TimeUnit::Second);
        let t2 = Value::Timestamp(1716000, TimeUnit::Millisecond);
        let t3 = Value::Timestamp(1716000001, TimeUnit::Microsecond);
        let t4 = Value::Timestamp(1715999999999, TimeUnit::Nanosecond);
        assert!(t1 == t2);
        assert!(t1 < t3);
        assert!(t1 > t4);
    }

    #[test]
    fn test_list_value_cmp() {
        {
            let l1 = Value::List(
                DataType::List(Arc::new(Field::new("item", DataType::Int32, false))),
                vec![Arc::new(Value::Int32(1)), Arc::new(Value::Int32(2))],
            );
            let l2 = Value::List(
                DataType::List(Arc::new(Field::new("item", DataType::Int32, false))),
                vec![Arc::new(Value::Int32(1)), Arc::new(Value::Int32(2))],
            );
            let l3 = Value::List(
                DataType::List(Arc::new(Field::new("item", DataType::Int32, false))),
                vec![Arc::new(Value::Int32(1)), Arc::new(Value::Int32(3))],
            );
            let l4 = Value::List(
                DataType::List(Arc::new(Field::new("item", DataType::Int32, false))),
                vec![Arc::new(Value::Int32(0)), Arc::new(Value::Int32(4))],
            );
            assert!(l1 == l2);
            assert!(l1 < l3);
            assert!(l3 > l4);
        }
        {
            let l1 = Value::List(
                DataType::List(Arc::new(Field::new("item", DataType::Date32, false))),
                vec![Arc::new(Value::List(
                    DataType::Date32,
                    vec![
                        Arc::new(Value::Date32(1)),
                        Arc::new(Value::Date32(2)),
                        Arc::new(Value::Date32(3)),
                    ],
                ))],
            );
            let l2 = Value::List(
                DataType::List(Arc::new(Field::new("item", DataType::Date32, false))),
                vec![Arc::new(Value::List(
                    DataType::Date32,
                    vec![
                        Arc::new(Value::Date32(1)),
                        Arc::new(Value::Date32(2)),
                        Arc::new(Value::Date32(3)),
                    ],
                ))],
            );
            let l3 = Value::List(
                DataType::List(Arc::new(Field::new("item", DataType::Date32, false))),
                vec![
                    Arc::new(Value::List(
                        DataType::Date32,
                        vec![
                            Arc::new(Value::Date32(1)),
                            Arc::new(Value::Date32(2)),
                            Arc::new(Value::Date32(3)),
                        ],
                    )),
                    Arc::new(Value::List(
                        DataType::Date32,
                        vec![
                            Arc::new(Value::Date32(2)),
                            Arc::new(Value::Date32(1)),
                            Arc::new(Value::Date32(2)),
                        ],
                    )),
                ],
            );
            assert!(l1 == l2);
            assert!(l1 < l3);
            assert!(l3 > l2);
        }
    }

    #[should_panic]
    #[test]
    fn test_list_value_different_type_cmp_panic() {
        let l1 = Value::List(
            DataType::List(Arc::new(Field::new("item", DataType::Int16, false))),
            vec![Arc::new(Value::Int32(1)), Arc::new(Value::Int32(2))],
        );
        let l2 = Value::List(
            DataType::List(Arc::new(Field::new("item", DataType::Int32, false))),
            vec![Arc::new(Value::Int32(1)), Arc::new(Value::Int32(2))],
        );
        let _ = l1.cmp(&l2);
    }

    #[test]
    fn test_list_value_with_null_cmp() {
        {
            let l1 = Value::List(
                DataType::Date64,
                vec![Arc::new(Value::Date64(1)), Arc::new(Value::Null)],
            );
            let l2 = Value::List(
                DataType::Date64,
                vec![Arc::new(Value::Date64(1)), Arc::new(Value::Null)],
            );
            let l3 = Value::List(
                DataType::Date64,
                vec![Arc::new(Value::Null), Arc::new(Value::Date64(3))],
            );
            let l4 = Value::List(
                DataType::Date64,
                vec![Arc::new(Value::Null), Arc::new(Value::Null)],
            );
            assert!(l1 == l2);
            assert!(l1 > l3);
            assert!(l4 < l3);
        }
        {
            let l1 = Value::Null;
            let l2 = Value::List(
                DataType::List(Arc::new(Field::new("item", DataType::Date64, false))),
                vec![Arc::new(Value::Null)],
            );
            let l3 = Value::List(
                DataType::List(Arc::new(Field::new("item", DataType::Date64, false))),
                vec![Arc::new(Value::List(
                    DataType::Date64,
                    vec![Arc::new(Value::Null)],
                ))],
            );
            let l4 = Value::List(
                DataType::List(Arc::new(Field::new("item", DataType::Date64, false))),
                vec![Arc::new(Value::List(
                    DataType::Date64,
                    vec![Arc::new(Value::Null), Arc::new(Value::Null)],
                ))],
            );
            assert!(l1 < l2);
            assert!(l2 < l3);
            assert!(l3 < l4);
        }
        {
            let l1 = Value::List(
                DataType::List(Arc::new(Field::new("item", DataType::Float32, false))),
                vec![Arc::new(Value::List(
                    DataType::Float32,
                    vec![
                        Arc::new(Value::Float32(0.001)),
                        Arc::new(Value::Float32(2.2)),
                        Arc::new(Value::Float32(3.4)),
                    ],
                ))],
            );
            let l2 = Value::List(
                DataType::List(Arc::new(Field::new("item", DataType::Float32, false))),
                vec![
                    Arc::new(Value::List(
                        DataType::Float32,
                        vec![
                            Arc::new(Value::Null),
                            Arc::new(Value::Float32(2222.2)),
                            Arc::new(Value::Float32(2223.4)),
                        ],
                    )),
                    Arc::new(Value::Null),
                ],
            );
            let l3 = Value::List(
                DataType::List(Arc::new(Field::new("item", DataType::Float32, false))),
                vec![Arc::new(Value::Null)],
            );
            assert!(l1 > l2);
            assert!(l2 > l3);
        }
    }
}<|MERGE_RESOLUTION|>--- conflicted
+++ resolved
@@ -124,34 +124,7 @@
     type Ref<'r> = ValueRef<'r>;
 
     fn as_key_ref(&self) -> Self::Ref<'_> {
-<<<<<<< HEAD
         ValueRef::from(self)
-=======
-        match self {
-            Value::Null => ValueRef::Null,
-            Value::Boolean(v) => ValueRef::Boolean(*v),
-            Value::Int8(v) => ValueRef::Int8(*v),
-            Value::Int16(v) => ValueRef::Int16(*v),
-            Value::Int32(v) => ValueRef::Int32(*v),
-            Value::Int64(v) => ValueRef::Int64(*v),
-            Value::UInt8(v) => ValueRef::UInt8(*v),
-            Value::UInt16(v) => ValueRef::UInt16(*v),
-            Value::UInt32(v) => ValueRef::UInt32(*v),
-            Value::UInt64(v) => ValueRef::UInt64(*v),
-            Value::Float32(v) => ValueRef::Float32(*v),
-            Value::Float64(v) => ValueRef::Float64(*v),
-            Value::String(v) => ValueRef::String(v.as_str()),
-            Value::Binary(v) => ValueRef::Binary(v.as_slice()),
-            Value::FixedSizeBinary(v, byte_width) => {
-                ValueRef::FixedSizeBinary(v.as_slice(), *byte_width)
-            }
-            Value::Date32(v) => ValueRef::Date32(*v),
-            Value::Date64(v) => ValueRef::Date64(*v),
-            Value::Timestamp(v, time_unit) => ValueRef::Timestamp(*v, *time_unit),
-            Value::Time32(v, time_unit) => ValueRef::Time32(*v, *time_unit),
-            Value::Time64(v, time_unit) => ValueRef::Time64(*v, *time_unit),
-        }
->>>>>>> 26989a6e
     }
 
     fn to_arrow_datum(&self) -> Arc<dyn arrow::array::Datum> {

--- conflicted
+++ resolved
@@ -84,6 +84,9 @@
                 Value::Time64(v, _) => {
                     v.encode(writer).await?;
                 }
+                Value::FixedSizeBinary(v, _) => {
+                    v.encode(writer).await?;
+                }
                 Value::List(_, vec) => {
                     let len = vec.len() as u32;
                     len.encode(writer).await?;
@@ -104,7 +107,7 @@
         }
     }
 
-    fn decode_inner<R>(reader: &mut R) -> BoxedFuture<Result<Self, fusio::Error>>
+    fn decode_inner<R>(reader: &mut R) -> BoxedFuture<'_, Result<Self, fusio::Error>>
     where
         R: fusio::SeqRead,
     {
@@ -125,6 +128,10 @@
                 DataType::Float64 => Ok(Value::Float64(f64::decode(reader).await?)),
                 DataType::Utf8 => Ok(Value::String(String::decode(reader).await?)),
                 DataType::Binary => Ok(Value::Binary(Vec::<u8>::decode(reader).await?)),
+                DataType::FixedSizeBinary(w) => Ok(Value::FixedSizeBinary(
+                    Vec::<u8>::decode(reader).await?,
+                    *w as u32,
+                )),
                 DataType::Date32 => Ok(Value::Date32(i32::decode(reader).await?)),
                 DataType::Date64 => Ok(Value::Date64(i64::decode(reader).await?)),
                 DataType::Timestamp(time_unit, _) => Ok(Value::Timestamp(
@@ -180,95 +187,7 @@
     where
         W: Write,
     {
-<<<<<<< HEAD
         self.encode_inner(writer).await
-=======
-        match self {
-            Value::Null => {
-                0u8.encode(writer).await?;
-            }
-            Value::Boolean(v) => {
-                1u8.encode(writer).await?;
-                v.encode(writer).await?;
-            }
-            Value::Int8(v) => {
-                2u8.encode(writer).await?;
-                v.encode(writer).await?;
-            }
-            Value::Int16(v) => {
-                3u8.encode(writer).await?;
-                v.encode(writer).await?;
-            }
-            Value::Int32(v) => {
-                4u8.encode(writer).await?;
-                v.encode(writer).await?;
-            }
-            Value::Int64(v) => {
-                5u8.encode(writer).await?;
-                v.encode(writer).await?;
-            }
-            Value::UInt8(v) => {
-                6u8.encode(writer).await?;
-                v.encode(writer).await?;
-            }
-            Value::UInt16(v) => {
-                7u8.encode(writer).await?;
-                v.encode(writer).await?;
-            }
-            Value::UInt32(v) => {
-                8u8.encode(writer).await?;
-                v.encode(writer).await?;
-            }
-            Value::UInt64(v) => {
-                9u8.encode(writer).await?;
-                v.encode(writer).await?;
-            }
-            Value::Float32(v) => {
-                10u8.encode(writer).await?;
-                v.encode(writer).await?;
-            }
-            Value::Float64(v) => {
-                11u8.encode(writer).await?;
-                v.encode(writer).await?;
-            }
-            Value::String(v) => {
-                12u8.encode(writer).await?;
-                v.encode(writer).await?;
-            }
-            Value::Binary(items) => {
-                13u8.encode(writer).await?;
-                items.encode(writer).await?;
-            }
-            Value::Date32(v) => {
-                14u8.encode(writer).await?;
-                v.encode(writer).await?;
-            }
-            Value::Date64(v) => {
-                15u8.encode(writer).await?;
-                v.encode(writer).await?;
-            }
-            Value::Timestamp(v, time_unit) => {
-                16u8.encode(writer).await?;
-                v.encode(writer).await?;
-                time_unit.encode(writer).await?;
-            }
-            Value::Time32(v, time_unit) => {
-                17u8.encode(writer).await?;
-                v.encode(writer).await?;
-                time_unit.encode(writer).await?;
-            }
-            Value::Time64(v, time_unit) => {
-                18u8.encode(writer).await?;
-                v.encode(writer).await?;
-                time_unit.encode(writer).await?;
-            }
-            Value::FixedSizeBinary(v, _) => {
-                19u8.encode(writer).await?;
-                v.encode(writer).await?;
-            }
-        }
-        Ok(())
->>>>>>> 26989a6e
     }
 
     fn size(&self) -> usize {
@@ -311,49 +230,7 @@
     where
         R: fusio::SeqRead,
     {
-<<<<<<< HEAD
         Self::decode_inner(reader).await
-=======
-        let data_type = u8::decode(reader).await?;
-        match data_type {
-            0 => Ok(Value::Null),
-            1 => Ok(Value::Boolean(bool::decode(reader).await?)),
-            2 => Ok(Value::Int8(i8::decode(reader).await?)),
-            3 => Ok(Value::Int16(i16::decode(reader).await?)),
-            4 => Ok(Value::Int32(i32::decode(reader).await?)),
-            5 => Ok(Value::Int64(i64::decode(reader).await?)),
-            6 => Ok(Value::UInt8(u8::decode(reader).await?)),
-            7 => Ok(Value::UInt16(u16::decode(reader).await?)),
-            8 => Ok(Value::UInt32(u32::decode(reader).await?)),
-            9 => Ok(Value::UInt64(u64::decode(reader).await?)),
-            10 => Ok(Value::Float32(f32::decode(reader).await?)),
-            11 => Ok(Value::Float64(f64::decode(reader).await?)),
-            12 => Ok(Value::String(String::decode(reader).await?)),
-            13 => Ok(Value::Binary(Vec::<u8>::decode(reader).await?)),
-            14 => Ok(Value::Date32(i32::decode(reader).await?)),
-            15 => Ok(Value::Date64(i64::decode(reader).await?)),
-            16 => Ok(Value::Timestamp(
-                i64::decode(reader).await?,
-                TimeUnit::decode(reader).await?,
-            )),
-            17 => Ok(Value::Time32(
-                i32::decode(reader).await?,
-                TimeUnit::decode(reader).await?,
-            )),
-            18 => Ok(Value::Time64(
-                i64::decode(reader).await?,
-                TimeUnit::decode(reader).await?,
-            )),
-            19 => {
-                let data = Vec::<u8>::decode(reader).await?;
-                let width = data.len() as u32;
-                Ok(Value::FixedSizeBinary(data, width))
-            }
-            _ => Err(fusio::Error::Other(Box::new(ValueError::InvalidDataType(
-                data_type.to_string(),
-            )))),
-        }
->>>>>>> 26989a6e
     }
 }
 
@@ -458,6 +335,9 @@
                 ValueRef::Time64(v, _) => {
                     v.encode(writer).await?;
                 }
+                ValueRef::FixedSizeBinary(v, _) => {
+                    v.encode(writer).await?;
+                }
                 ValueRef::List(_, vec) => {
                     let len = vec.len() as u32;
                     len.encode(writer).await?;
@@ -484,95 +364,7 @@
     where
         W: Write,
     {
-<<<<<<< HEAD
         self.encode_inner(writer).await
-=======
-        match self {
-            ValueRef::Null => {
-                0u8.encode(writer).await?;
-            }
-            ValueRef::Boolean(v) => {
-                1u8.encode(writer).await?;
-                v.encode(writer).await?;
-            }
-            ValueRef::Int8(v) => {
-                2u8.encode(writer).await?;
-                v.encode(writer).await?;
-            }
-            ValueRef::Int16(v) => {
-                3u8.encode(writer).await?;
-                v.encode(writer).await?;
-            }
-            ValueRef::Int32(v) => {
-                4u8.encode(writer).await?;
-                v.encode(writer).await?;
-            }
-            ValueRef::Int64(v) => {
-                5u8.encode(writer).await?;
-                v.encode(writer).await?;
-            }
-            ValueRef::UInt8(v) => {
-                6u8.encode(writer).await?;
-                v.encode(writer).await?;
-            }
-            ValueRef::UInt16(v) => {
-                7u8.encode(writer).await?;
-                v.encode(writer).await?;
-            }
-            ValueRef::UInt32(v) => {
-                8u8.encode(writer).await?;
-                v.encode(writer).await?;
-            }
-            ValueRef::UInt64(v) => {
-                9u8.encode(writer).await?;
-                v.encode(writer).await?;
-            }
-            ValueRef::Float32(v) => {
-                10u8.encode(writer).await?;
-                v.encode(writer).await?;
-            }
-            ValueRef::Float64(v) => {
-                11u8.encode(writer).await?;
-                v.encode(writer).await?;
-            }
-            ValueRef::String(v) => {
-                12u8.encode(writer).await?;
-                v.encode(writer).await?;
-            }
-            ValueRef::Binary(items) => {
-                13u8.encode(writer).await?;
-                items.encode(writer).await?;
-            }
-            ValueRef::Date32(v) => {
-                14u8.encode(writer).await?;
-                v.encode(writer).await?;
-            }
-            ValueRef::Date64(v) => {
-                15u8.encode(writer).await?;
-                v.encode(writer).await?;
-            }
-            ValueRef::Timestamp(v, time_unit) => {
-                16u8.encode(writer).await?;
-                v.encode(writer).await?;
-                time_unit.encode(writer).await?;
-            }
-            ValueRef::Time32(v, time_unit) => {
-                17u8.encode(writer).await?;
-                v.encode(writer).await?;
-                time_unit.encode(writer).await?;
-            }
-            ValueRef::Time64(v, time_unit) => {
-                18u8.encode(writer).await?;
-                v.encode(writer).await?;
-                time_unit.encode(writer).await?;
-            }
-            ValueRef::FixedSizeBinary(items, _) => {
-                19u8.encode(writer).await?;
-                items.encode(writer).await?;
-            }
-        }
-        Ok(())
->>>>>>> 26989a6e
     }
 
     fn size(&self) -> usize {
@@ -735,6 +527,30 @@
     }
 
     #[tokio::test]
+    async fn test_list_value_ref_encode_decode() {
+        let data_type = DataType::List(Arc::new(Field::new(
+            "timestamp",
+            DataType::Time64(arrow::datatypes::TimeUnit::Microsecond),
+            false,
+        )));
+        let value = ValueRef::List(
+            &data_type,
+            vec![Arc::new(Value::List(
+                DataType::Time64(arrow::datatypes::TimeUnit::Microsecond),
+                vec![Arc::new(Value::Time64(1732838400, TimeUnit::Microsecond))],
+            ))],
+        );
+        let mut buf = Vec::new();
+        let mut cursor = Cursor::new(&mut buf);
+        value.encode(&mut cursor).await.unwrap();
+
+        cursor.seek(SeekFrom::Start(0)).await.unwrap();
+
+        let decoded = Value::decode(&mut cursor).await.unwrap();
+        assert_eq!(value, decoded.as_key_ref());
+    }
+
+    #[tokio::test]
     async fn test_fixed_size_binary_value_encode_decode() {
         let value = Value::FixedSizeBinary(b"hello".to_vec(), 5);
         let mut buf = Vec::new();
@@ -746,4 +562,17 @@
         let decoded = Value::decode(&mut cursor).await.unwrap();
         assert_eq!(value, decoded);
     }
+
+    #[tokio::test]
+    async fn test_fixed_size_binary_value_ref_encode_decode() {
+        let value = ValueRef::FixedSizeBinary(b"tonbo", 5);
+        let mut buf = Vec::new();
+        let mut cursor = Cursor::new(&mut buf);
+        value.encode(&mut cursor).await.unwrap();
+
+        cursor.seek(SeekFrom::Start(0)).await.unwrap();
+
+        let decoded = Value::decode(&mut cursor).await.unwrap();
+        assert_eq!(value, decoded.as_key_ref());
+    }
 }
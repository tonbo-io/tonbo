use std::sync::Arc;

use arrow::datatypes::DataType;
use fusio::Write;
use fusio_log::{Decode, Encode};
#[cfg(not(target_arch = "wasm32"))]
use futures_util::future::BoxFuture;
#[cfg(target_arch = "wasm32")]
use futures_util::future::LocalBoxFuture;
use futures_util::FutureExt;

use super::{TimeUnit, Value};
use crate::record::{decode_arrow_datatype, encode_arrow_datatype, ValueError, ValueRef};

#[cfg(not(target_arch = "wasm32"))]
type BoxedFuture<'a, T> = BoxFuture<'a, T>;
#[cfg(target_arch = "wasm32")]
type BoxedFuture<'a, T> = LocalBoxFuture<'a, T>;

impl Value {
    fn encode_inner<'a, 'b, W>(
        &'a self,
        writer: &'b mut W,
    ) -> BoxedFuture<'a, Result<(), fusio::Error>>
    where
        W: Write,
        'b: 'a,
    {
        let fut = async move {
            encode_arrow_datatype(&self.data_type(), writer).await?;
            match self {
                Value::Null => (),
                Value::Boolean(v) => {
                    v.encode(writer).await?;
                }
                Value::Int8(v) => {
                    v.encode(writer).await?;
                }
                Value::Int16(v) => {
                    v.encode(writer).await?;
                }
                Value::Int32(v) => {
                    v.encode(writer).await?;
                }
                Value::Int64(v) => {
                    v.encode(writer).await?;
                }
                Value::UInt8(v) => {
                    v.encode(writer).await?;
                }
                Value::UInt16(v) => {
                    v.encode(writer).await?;
                }
                Value::UInt32(v) => {
                    v.encode(writer).await?;
                }
                Value::UInt64(v) => {
                    v.encode(writer).await?;
                }
                Value::Float32(v) => {
                    v.encode(writer).await?;
                }
                Value::Float64(v) => {
                    v.encode(writer).await?;
                }
                Value::String(v) => {
                    v.encode(writer).await?;
                }
                Value::Binary(items) => {
                    items.encode(writer).await?;
                }
                Value::Date32(v) => {
                    v.encode(writer).await?;
                }
                Value::Date64(v) => {
                    v.encode(writer).await?;
                }
                Value::Timestamp(v, _) => {
                    v.encode(writer).await?;
                }
                Value::Time32(v, _) => {
                    v.encode(writer).await?;
                }
                Value::Time64(v, _) => {
                    v.encode(writer).await?;
                }
                Value::FixedSizeBinary(v, _) => {
                    v.encode(writer).await?;
                }
                Value::List(_, vec) => {
                    let len = vec.len() as u32;
                    len.encode(writer).await?;
                    for v in vec.iter() {
                        v.encode_inner(writer).await?;
                    }
                }
            }
            Ok(())
        };
        #[cfg(not(target_arch = "wasm32"))]
        {
            fut.boxed()
        }
        #[cfg(target_arch = "wasm32")]
        {
            fut.boxed_local()
        }
    }

    fn decode_inner<R>(reader: &mut R) -> BoxedFuture<'_, Result<Self, fusio::Error>>
    where
        R: fusio::SeqRead,
    {
        let fut = async move {
            let data_type = decode_arrow_datatype(reader).await?;
            match &data_type {
                DataType::Null => Ok(Value::Null),
                DataType::Boolean => Ok(Value::Boolean(bool::decode(reader).await?)),
                DataType::Int8 => Ok(Value::Int8(i8::decode(reader).await?)),
                DataType::Int16 => Ok(Value::Int16(i16::decode(reader).await?)),
                DataType::Int32 => Ok(Value::Int32(i32::decode(reader).await?)),
                DataType::Int64 => Ok(Value::Int64(i64::decode(reader).await?)),
                DataType::UInt8 => Ok(Value::UInt8(u8::decode(reader).await?)),
                DataType::UInt16 => Ok(Value::UInt16(u16::decode(reader).await?)),
                DataType::UInt32 => Ok(Value::UInt32(u32::decode(reader).await?)),
                DataType::UInt64 => Ok(Value::UInt64(u64::decode(reader).await?)),
                DataType::Float32 => Ok(Value::Float32(f32::decode(reader).await?)),
                DataType::Float64 => Ok(Value::Float64(f64::decode(reader).await?)),
                DataType::Utf8 => Ok(Value::String(String::decode(reader).await?)),
                DataType::Binary => Ok(Value::Binary(Vec::<u8>::decode(reader).await?)),
                DataType::FixedSizeBinary(w) => Ok(Value::FixedSizeBinary(
                    Vec::<u8>::decode(reader).await?,
                    *w as u32,
                )),
                DataType::Date32 => Ok(Value::Date32(i32::decode(reader).await?)),
                DataType::Date64 => Ok(Value::Date64(i64::decode(reader).await?)),
                DataType::Timestamp(time_unit, _) => Ok(Value::Timestamp(
                    i64::decode(reader).await?,
                    time_unit.into(),
                )),
                DataType::Time32(time_unit) => {
                    if matches!(
                        time_unit,
                        arrow::datatypes::TimeUnit::Nanosecond
                            | arrow::datatypes::TimeUnit::Microsecond
                    ) {
                        unreachable!()
                    }
                    Ok(Value::Time32(i32::decode(reader).await?, time_unit.into()))
                }
                DataType::Time64(time_unit) => {
                    if matches!(
                        time_unit,
                        arrow::datatypes::TimeUnit::Second
                            | arrow::datatypes::TimeUnit::Millisecond
                    ) {
                        unreachable!()
                    }
                    Ok(Value::Time64(i64::decode(reader).await?, time_unit.into()))
                }
                DataType::List(field) => {
                    let len = u32::decode(reader).await?;
                    let mut list = Vec::new();
                    for _ in 0..len {
                        list.push(Arc::new(Value::decode_inner(reader).await?));
                    }
                    Ok(Value::List(field.data_type().clone(), list))
                }
                _ => Err(fusio::Error::Other(Box::new(ValueError::InvalidDataType(
                    data_type.to_string(),
                )))),
            }
        };
        #[cfg(not(target_arch = "wasm32"))]
        {
            fut.boxed()
        }
        #[cfg(target_arch = "wasm32")]
        {
            fut.boxed_local()
        }
    }
}

#[cfg(not(target_arch = "wasm32"))]
type BoxedFuture<'a, T> = BoxFuture<'a, T>;
#[cfg(target_arch = "wasm32")]
type BoxedFuture<'a, T> = LocalBoxFuture<'a, T>;

impl Value {
    fn encode_inner<'a, 'b, W>(
        &'a self,
        writer: &'b mut W,
    ) -> BoxedFuture<'a, Result<(), fusio::Error>>
    where
        W: Write,
        'b: 'a,
    {
        let fut = async move {
            match self {
                Value::Null => {
                    0u8.encode(writer).await?;
                }
                Value::Boolean(v) => {
                    1u8.encode(writer).await?;
                    v.encode(writer).await?;
                }
                Value::Int8(v) => {
                    2u8.encode(writer).await?;
                    v.encode(writer).await?;
                }
                Value::Int16(v) => {
                    3u8.encode(writer).await?;
                    v.encode(writer).await?;
                }
                Value::Int32(v) => {
                    4u8.encode(writer).await?;
                    v.encode(writer).await?;
                }
                Value::Int64(v) => {
                    5u8.encode(writer).await?;
                    v.encode(writer).await?;
                }
                Value::UInt8(v) => {
                    6u8.encode(writer).await?;
                    v.encode(writer).await?;
                }
                Value::UInt16(v) => {
                    7u8.encode(writer).await?;
                    v.encode(writer).await?;
                }
                Value::UInt32(v) => {
                    8u8.encode(writer).await?;
                    v.encode(writer).await?;
                }
                Value::UInt64(v) => {
                    9u8.encode(writer).await?;
                    v.encode(writer).await?;
                }
                Value::Float32(v) => {
                    10u8.encode(writer).await?;
                    v.encode(writer).await?;
                }
                Value::Float64(v) => {
                    11u8.encode(writer).await?;
                    v.encode(writer).await?;
                }
                Value::String(v) => {
                    12u8.encode(writer).await?;
                    v.encode(writer).await?;
                }
                Value::Binary(items) => {
                    13u8.encode(writer).await?;
                    items.encode(writer).await?;
                }
                Value::Date32(v) => {
                    14u8.encode(writer).await?;
                    v.encode(writer).await?;
                }
                Value::Date64(v) => {
                    15u8.encode(writer).await?;
                    v.encode(writer).await?;
                }
                Value::Timestamp(v, time_unit) => {
                    16u8.encode(writer).await?;
                    v.encode(writer).await?;
                    time_unit.encode(writer).await?;
                }
                Value::Time32(v, time_unit) => {
                    17u8.encode(writer).await?;
                    v.encode(writer).await?;
                    time_unit.encode(writer).await?;
                }
                Value::Time64(v, time_unit) => {
                    18u8.encode(writer).await?;
                    v.encode(writer).await?;
                    time_unit.encode(writer).await?;
                }
                Value::List(vec) => {
                    20u8.encode(writer).await?;
                    let len = vec.len() as u32;
                    len.encode(writer).await?;
                    for v in vec.iter() {
                        v.encode_inner(writer).await?;
                    }
                }
            }
            Ok(())
        };
        #[cfg(not(target_arch = "wasm32"))]
        {
            fut.boxed()
        }
        #[cfg(target_arch = "wasm32")]
        {
            fut.boxed_local()
        }
    }

    fn decode_inner<R>(reader: &mut R) -> BoxedFuture<Result<Self, fusio::Error>>
    where
        R: fusio::SeqRead,
    {
        let fut = async move {
            let data_type = u8::decode(reader).await?;
            match data_type {
                0 => Ok(Value::Null),
                1 => Ok(Value::Boolean(bool::decode(reader).await?)),
                2 => Ok(Value::Int8(i8::decode(reader).await?)),
                3 => Ok(Value::Int16(i16::decode(reader).await?)),
                4 => Ok(Value::Int32(i32::decode(reader).await?)),
                5 => Ok(Value::Int64(i64::decode(reader).await?)),
                6 => Ok(Value::UInt8(u8::decode(reader).await?)),
                7 => Ok(Value::UInt16(u16::decode(reader).await?)),
                8 => Ok(Value::UInt32(u32::decode(reader).await?)),
                9 => Ok(Value::UInt64(u64::decode(reader).await?)),
                10 => Ok(Value::Float32(f32::decode(reader).await?)),
                11 => Ok(Value::Float64(f64::decode(reader).await?)),
                12 => Ok(Value::String(String::decode(reader).await?)),
                13 => Ok(Value::Binary(Vec::<u8>::decode(reader).await?)),
                14 => Ok(Value::Date32(i32::decode(reader).await?)),
                15 => Ok(Value::Date64(i64::decode(reader).await?)),
                16 => Ok(Value::Timestamp(
                    i64::decode(reader).await?,
                    TimeUnit::decode(reader).await?,
                )),
                17 => Ok(Value::Time32(
                    i32::decode(reader).await?,
                    TimeUnit::decode(reader).await?,
                )),
                18 => Ok(Value::Time64(
                    i64::decode(reader).await?,
                    TimeUnit::decode(reader).await?,
                )),
                20 => {
                    let len = u32::decode(reader).await?;
                    let mut list = Vec::new();
                    for _ in 0..len {
                        list.push(Value::decode(reader).await?);
                    }
                    Ok(Value::List(list))
                }
                _ => Err(fusio::Error::Other(Box::new(ValueError::InvalidDataType(
                    data_type.to_string(),
                )))),
            }
        };
        #[cfg(not(target_arch = "wasm32"))]
        {
            fut.boxed()
        }
        #[cfg(target_arch = "wasm32")]
        {
            fut.boxed_local()
        }
    }
}

impl Encode for Value {
    async fn encode<W>(&self, writer: &mut W) -> Result<(), fusio::Error>
    where
        W: Write,
    {
        self.encode_inner(writer).await
    }

    fn size(&self) -> usize {
        match self {
            Value::Null => 1,
            Value::Boolean(v) => 1 + v.size(),
            Value::Int8(v) => 1 + v.size(),
            Value::Int16(v) => 1 + v.size(),
            Value::Int32(v) => 1 + v.size(),
            Value::Int64(v) => 1 + v.size(),
            Value::UInt8(v) => 1 + v.size(),
            Value::UInt16(v) => 1 + v.size(),
            Value::UInt32(v) => 1 + v.size(),
            Value::UInt64(v) => 1 + v.size(),
            Value::Float32(v) => 1 + v.size(),
            Value::Float64(v) => 1 + v.size(),
            Value::String(v) => 1 + v.size(),
            Value::Binary(v) => 1 + v.size(),
            Value::FixedSizeBinary(v, _) => 1 + v.size(),
            Value::Date32(v) => 1 + v.size(),
            Value::Date64(v) => 1 + v.size(),
            Value::Timestamp(v, time_unit) => 1 + v.size() + time_unit.size(),
            Value::Time32(v, time_unit) => 1 + v.size() + time_unit.size(),
            Value::Time64(v, time_unit) => 1 + v.size() + time_unit.size(),
<<<<<<< HEAD
            Value::List(vec) => 1 + vec.iter().map(|v| v.size()).sum::<usize>(),
=======
            Value::List(data_type, vec) => {
                vec.iter().map(|v| v.size()).sum::<usize>()
                    + match data_type {
                        DataType::Timestamp(_, _) => 2,
                        DataType::Time32(_) | DataType::Time64(_) => 2,
                        DataType::List(field) => 1 + field.size(),
                        _ => 1,
                    }
            }
>>>>>>> fcdfc803
        }
    }
}

impl Decode for Value {
    async fn decode<R>(reader: &mut R) -> Result<Self, fusio::Error>
    where
        R: fusio::SeqRead,
    {
        Self::decode_inner(reader).await
    }
}

impl Encode for TimeUnit {
    async fn encode<W>(&self, writer: &mut W) -> Result<(), fusio::Error>
    where
        W: fusio::Write,
    {
        match self {
            TimeUnit::Second => 0u8.encode(writer).await,
            TimeUnit::Millisecond => 1u8.encode(writer).await,
            TimeUnit::Microsecond => 2u8.encode(writer).await,
            TimeUnit::Nanosecond => 3u8.encode(writer).await,
        }
    }

    fn size(&self) -> usize {
        1
    }
}

impl Decode for TimeUnit {
    async fn decode<R>(reader: &mut R) -> Result<Self, fusio::Error>
    where
        R: fusio::SeqRead,
    {
        let unit = u8::decode(reader).await?;
        match unit {
            0 => Ok(TimeUnit::Second),
            1 => Ok(TimeUnit::Millisecond),
            2 => Ok(TimeUnit::Microsecond),
            3 => Ok(TimeUnit::Nanosecond),
            _ => panic!("Invalid TimeUnit"),
        }
    }
}

impl ValueRef<'_> {
    fn encode_inner<'a, 'b, W>(
        &'a self,
        writer: &'b mut W,
    ) -> BoxedFuture<'a, Result<(), fusio::Error>>
    where
        W: Write,
        'b: 'a,
    {
        let fut = async move {
            encode_arrow_datatype(&self.data_type(), writer).await?;
            match self {
                ValueRef::Null => (),
                ValueRef::Boolean(v) => {
                    v.encode(writer).await?;
                }
                ValueRef::Int8(v) => {
                    v.encode(writer).await?;
                }
                ValueRef::Int16(v) => {
                    v.encode(writer).await?;
                }
                ValueRef::Int32(v) => {
                    v.encode(writer).await?;
                }
                ValueRef::Int64(v) => {
                    v.encode(writer).await?;
                }
                ValueRef::UInt8(v) => {
                    v.encode(writer).await?;
                }
                ValueRef::UInt16(v) => {
                    v.encode(writer).await?;
                }
                ValueRef::UInt32(v) => {
                    v.encode(writer).await?;
                }
                ValueRef::UInt64(v) => {
                    v.encode(writer).await?;
                }
                ValueRef::Float32(v) => {
                    v.encode(writer).await?;
                }
                ValueRef::Float64(v) => {
                    v.encode(writer).await?;
                }
                ValueRef::String(v) => {
                    v.encode(writer).await?;
                }
                ValueRef::Binary(items) => {
                    items.encode(writer).await?;
                }
                ValueRef::Date32(v) => {
                    v.encode(writer).await?;
                }
                ValueRef::Date64(v) => {
                    v.encode(writer).await?;
                }
                ValueRef::Timestamp(v, _) => {
                    v.encode(writer).await?;
                }
                ValueRef::Time32(v, _) => {
                    v.encode(writer).await?;
                }
                ValueRef::Time64(v, _) => {
                    v.encode(writer).await?;
                }
                ValueRef::FixedSizeBinary(v, _) => {
                    v.encode(writer).await?;
                }
                ValueRef::List(_, vec) => {
                    let len = vec.len() as u32;
                    len.encode(writer).await?;
                    for v in vec.iter() {
                        v.encode_inner(writer).await?;
                    }
                }
            }
            Ok(())
        };
        #[cfg(not(target_arch = "wasm32"))]
        {
            fut.boxed()
        }
        #[cfg(target_arch = "wasm32")]
        {
            fut.boxed_local()
        }
    }
}

impl Encode for ValueRef<'_> {
    async fn encode<W>(&self, writer: &mut W) -> Result<(), fusio::Error>
    where
        W: Write,
    {
<<<<<<< HEAD
        match self {
            ValueRef::Null => {
                0u8.encode(writer).await?;
            }
            ValueRef::Boolean(v) => {
                1u8.encode(writer).await?;
                v.encode(writer).await?;
            }
            ValueRef::Int8(v) => {
                2u8.encode(writer).await?;
                v.encode(writer).await?;
            }
            ValueRef::Int16(v) => {
                3u8.encode(writer).await?;
                v.encode(writer).await?;
            }
            ValueRef::Int32(v) => {
                4u8.encode(writer).await?;
                v.encode(writer).await?;
            }
            ValueRef::Int64(v) => {
                5u8.encode(writer).await?;
                v.encode(writer).await?;
            }
            ValueRef::UInt8(v) => {
                6u8.encode(writer).await?;
                v.encode(writer).await?;
            }
            ValueRef::UInt16(v) => {
                7u8.encode(writer).await?;
                v.encode(writer).await?;
            }
            ValueRef::UInt32(v) => {
                8u8.encode(writer).await?;
                v.encode(writer).await?;
            }
            ValueRef::UInt64(v) => {
                9u8.encode(writer).await?;
                v.encode(writer).await?;
            }
            ValueRef::Float32(v) => {
                10u8.encode(writer).await?;
                v.encode(writer).await?;
            }
            ValueRef::Float64(v) => {
                11u8.encode(writer).await?;
                v.encode(writer).await?;
            }
            ValueRef::String(v) => {
                12u8.encode(writer).await?;
                v.encode(writer).await?;
            }
            ValueRef::Binary(items) => {
                13u8.encode(writer).await?;
                items.encode(writer).await?;
            }
            ValueRef::Date32(v) => {
                14u8.encode(writer).await?;
                v.encode(writer).await?;
            }
            ValueRef::Date64(v) => {
                15u8.encode(writer).await?;
                v.encode(writer).await?;
            }
            ValueRef::Timestamp(v, time_unit) => {
                16u8.encode(writer).await?;
                v.encode(writer).await?;
                time_unit.encode(writer).await?;
            }
            ValueRef::Time32(v, time_unit) => {
                17u8.encode(writer).await?;
                v.encode(writer).await?;
                time_unit.encode(writer).await?;
            }
            ValueRef::Time64(v, time_unit) => {
                18u8.encode(writer).await?;
                v.encode(writer).await?;
                time_unit.encode(writer).await?;
            }
            ValueRef::List(_vec) => {
                todo!("recursive encode list")
                // 20u8.encode(writer).await?;
                // (vec.len() as u32).encode(writer).await?;
                // for v in vec.iter() {
                //     v.encode(writer).await?;
                // }
                // vec.encode(writer).await?;
            }
        }
        Ok(())
=======
        self.encode_inner(writer).await
>>>>>>> fcdfc803
    }

    fn size(&self) -> usize {
        match self {
            ValueRef::Null => 1,
            ValueRef::Boolean(v) => 1 + v.size(),
            ValueRef::Int8(v) => 1 + v.size(),
            ValueRef::Int16(v) => 1 + v.size(),
            ValueRef::Int32(v) => 1 + v.size(),
            ValueRef::Int64(v) => 1 + v.size(),
            ValueRef::UInt8(v) => 1 + v.size(),
            ValueRef::UInt16(v) => 1 + v.size(),
            ValueRef::UInt32(v) => 1 + v.size(),
            ValueRef::UInt64(v) => 1 + v.size(),
            ValueRef::Float32(v) => 1 + v.size(),
            ValueRef::Float64(v) => 1 + v.size(),
            ValueRef::String(v) => 1 + v.size(),
            ValueRef::Binary(v) => 1 + v.size(),
            ValueRef::FixedSizeBinary(v, _) => 1 + v.size(),
            ValueRef::Date32(v) => 1 + v.size(),
            ValueRef::Date64(v) => 1 + v.size(),
            ValueRef::Timestamp(v, time_unit) => 1 + v.size() + time_unit.size(),
            ValueRef::Time32(v, time_unit) => 1 + v.size() + time_unit.size(),
            ValueRef::Time64(v, time_unit) => 1 + v.size() + time_unit.size(),
<<<<<<< HEAD
            ValueRef::List(v) => 1 + v.iter().map(|v| v.size()).sum::<usize>(),
=======
            ValueRef::List(data_type, vec) => {
                vec.iter().map(|v| v.size()).sum::<usize>()
                    + match data_type {
                        DataType::Timestamp(_, _) => 2,
                        DataType::Time32(_) | DataType::Time64(_) => 2,
                        DataType::List(field) => 1 + field.size(),
                        _ => 1,
                    }
            }
>>>>>>> fcdfc803
        }
    }
}

#[cfg(test)]
mod tests {
    use std::io::{Cursor, SeekFrom};

    use arrow::datatypes::Field;
    use fusio_log::{Decode, Encode};
    use tokio::io::AsyncSeekExt;

    use super::*;
    use crate::record::{encode_arrow_datatype, encode_arrow_timeunit, Key};

    #[tokio::test]
    async fn test_value_ref_encode() {
        let value = ValueRef::String("hello");
        let mut buf = Vec::new();
        let mut cursor = Cursor::new(&mut buf);
        value.encode(&mut cursor).await.unwrap();

        cursor.seek(SeekFrom::Start(0)).await.unwrap();

        let decoded = Value::decode(&mut cursor).await.unwrap();
        assert_eq!(value, decoded.as_key_ref());
    }

    #[tokio::test]
    async fn test_value_encode_decode() {
        let value = Value::String("hello".to_string());
        let mut buf = Vec::new();
        let mut cursor = Cursor::new(&mut buf);
        value.encode(&mut cursor).await.unwrap();

        cursor.seek(SeekFrom::Start(0)).await.unwrap();

        let decoded = Value::decode(&mut cursor).await.unwrap();
        assert_eq!(value, decoded);
    }

    #[tokio::test]
    async fn test_value_timstamp_encode_decode() {
        let value = Value::Timestamp(1732838400, TimeUnit::Nanosecond);
        let mut buf = Vec::new();
        let mut cursor = Cursor::new(&mut buf);
        value.encode(&mut cursor).await.unwrap();

        cursor.seek(SeekFrom::Start(0)).await.unwrap();

        let decoded = Value::decode(&mut cursor).await.unwrap();
        assert_eq!(value, decoded);
    }

    #[tokio::test]
    async fn test_value_encode_decode_fail() {
        {
            let mut buf = Vec::new();
            let mut cursor = Cursor::new(&mut buf);

            encode_arrow_datatype(&DataType::Float32, &mut cursor)
                .await
                .unwrap();
            1.23f32.encode(&mut cursor).await.unwrap();

            cursor.seek(SeekFrom::Start(0)).await.unwrap();

            let decoded = Value::decode(&mut cursor).await.unwrap();
            assert_eq!(decoded, Value::Float32(1.23f32));
        }
        {
            let mut buf = Vec::new();
            let mut cursor = Cursor::new(&mut buf);

            encode_arrow_datatype(&DataType::Float64, &mut cursor)
                .await
                .unwrap();
            1.23f32.encode(&mut cursor).await.unwrap();

            cursor.seek(SeekFrom::Start(0)).await.unwrap();

            let res = Value::decode(&mut cursor).await;
            assert!(res.is_err());
        }
    }

    #[should_panic]
    #[tokio::test]
    async fn test_value_time32_nano_encode_decode_panic() {
        let mut buf = Vec::new();
        let mut cursor = Cursor::new(&mut buf);

        19u8.encode(&mut cursor).await.unwrap();
        encode_arrow_timeunit(&arrow::datatypes::TimeUnit::Nanosecond, &mut cursor)
            .await
            .unwrap();

        cursor.seek(SeekFrom::Start(0)).await.unwrap();

        let _ = Value::decode(&mut cursor).await;
    }

    #[tokio::test]
    async fn test_list_value_encode_decode() {
        let value = Value::List(
            DataType::List(Arc::new(Field::new(
                "timestamp",
                DataType::Timestamp(arrow::datatypes::TimeUnit::Millisecond, None),
                false,
            ))),
            vec![Arc::new(Value::List(
                DataType::Timestamp(arrow::datatypes::TimeUnit::Millisecond, None),
                vec![Arc::new(Value::Timestamp(
                    1732838400,
                    TimeUnit::Millisecond,
                ))],
            ))],
        );
        let mut buf = Vec::new();
        let mut cursor = Cursor::new(&mut buf);
        value.encode(&mut cursor).await.unwrap();

        cursor.seek(SeekFrom::Start(0)).await.unwrap();

        let decoded = Value::decode(&mut cursor).await.unwrap();
        assert_eq!(value, decoded);
    }

    #[tokio::test]
    async fn test_list_value_ref_encode_decode() {
        let data_type = DataType::List(Arc::new(Field::new(
            "timestamp",
            DataType::Time64(arrow::datatypes::TimeUnit::Microsecond),
            false,
        )));
        let value = ValueRef::List(
            &data_type,
            vec![Arc::new(Value::List(
                DataType::Time64(arrow::datatypes::TimeUnit::Microsecond),
                vec![Arc::new(Value::Time64(1732838400, TimeUnit::Microsecond))],
            ))],
        );
        let mut buf = Vec::new();
        let mut cursor = Cursor::new(&mut buf);
        value.encode(&mut cursor).await.unwrap();

        cursor.seek(SeekFrom::Start(0)).await.unwrap();

        let decoded = Value::decode(&mut cursor).await.unwrap();
        assert_eq!(value, decoded.as_key_ref());
    }

    #[tokio::test]
    async fn test_fixed_size_binary_value_encode_decode() {
        let value = Value::FixedSizeBinary(b"hello".to_vec(), 5);
        let mut buf = Vec::new();
        let mut cursor = Cursor::new(&mut buf);
        value.encode(&mut cursor).await.unwrap();

        cursor.seek(SeekFrom::Start(0)).await.unwrap();

        let decoded = Value::decode(&mut cursor).await.unwrap();
        assert_eq!(value, decoded);
    }

    #[tokio::test]
    async fn test_fixed_size_binary_value_ref_encode_decode() {
        let value = ValueRef::FixedSizeBinary(b"tonbo", 5);
        let mut buf = Vec::new();
        let mut cursor = Cursor::new(&mut buf);
        value.encode(&mut cursor).await.unwrap();

        cursor.seek(SeekFrom::Start(0)).await.unwrap();

        let decoded = Value::decode(&mut cursor).await.unwrap();
        assert_eq!(value, decoded.as_key_ref());
    }

    #[tokio::test]
    async fn test_list_value_encode_decode() {
        let value = Value::List(vec![Value::List(vec![Value::Timestamp(
            1732838400,
            TimeUnit::Millisecond,
        )])]);
        let mut buf = Vec::new();
        let mut cursor = Cursor::new(&mut buf);
        value.encode(&mut cursor).await.unwrap();

        cursor.seek(SeekFrom::Start(0)).await.unwrap();

        let decoded = Value::decode(&mut cursor).await.unwrap();
        assert_eq!(value, decoded);
    }
}<|MERGE_RESOLUTION|>--- conflicted
+++ resolved
@@ -182,180 +182,6 @@
     }
 }
 
-#[cfg(not(target_arch = "wasm32"))]
-type BoxedFuture<'a, T> = BoxFuture<'a, T>;
-#[cfg(target_arch = "wasm32")]
-type BoxedFuture<'a, T> = LocalBoxFuture<'a, T>;
-
-impl Value {
-    fn encode_inner<'a, 'b, W>(
-        &'a self,
-        writer: &'b mut W,
-    ) -> BoxedFuture<'a, Result<(), fusio::Error>>
-    where
-        W: Write,
-        'b: 'a,
-    {
-        let fut = async move {
-            match self {
-                Value::Null => {
-                    0u8.encode(writer).await?;
-                }
-                Value::Boolean(v) => {
-                    1u8.encode(writer).await?;
-                    v.encode(writer).await?;
-                }
-                Value::Int8(v) => {
-                    2u8.encode(writer).await?;
-                    v.encode(writer).await?;
-                }
-                Value::Int16(v) => {
-                    3u8.encode(writer).await?;
-                    v.encode(writer).await?;
-                }
-                Value::Int32(v) => {
-                    4u8.encode(writer).await?;
-                    v.encode(writer).await?;
-                }
-                Value::Int64(v) => {
-                    5u8.encode(writer).await?;
-                    v.encode(writer).await?;
-                }
-                Value::UInt8(v) => {
-                    6u8.encode(writer).await?;
-                    v.encode(writer).await?;
-                }
-                Value::UInt16(v) => {
-                    7u8.encode(writer).await?;
-                    v.encode(writer).await?;
-                }
-                Value::UInt32(v) => {
-                    8u8.encode(writer).await?;
-                    v.encode(writer).await?;
-                }
-                Value::UInt64(v) => {
-                    9u8.encode(writer).await?;
-                    v.encode(writer).await?;
-                }
-                Value::Float32(v) => {
-                    10u8.encode(writer).await?;
-                    v.encode(writer).await?;
-                }
-                Value::Float64(v) => {
-                    11u8.encode(writer).await?;
-                    v.encode(writer).await?;
-                }
-                Value::String(v) => {
-                    12u8.encode(writer).await?;
-                    v.encode(writer).await?;
-                }
-                Value::Binary(items) => {
-                    13u8.encode(writer).await?;
-                    items.encode(writer).await?;
-                }
-                Value::Date32(v) => {
-                    14u8.encode(writer).await?;
-                    v.encode(writer).await?;
-                }
-                Value::Date64(v) => {
-                    15u8.encode(writer).await?;
-                    v.encode(writer).await?;
-                }
-                Value::Timestamp(v, time_unit) => {
-                    16u8.encode(writer).await?;
-                    v.encode(writer).await?;
-                    time_unit.encode(writer).await?;
-                }
-                Value::Time32(v, time_unit) => {
-                    17u8.encode(writer).await?;
-                    v.encode(writer).await?;
-                    time_unit.encode(writer).await?;
-                }
-                Value::Time64(v, time_unit) => {
-                    18u8.encode(writer).await?;
-                    v.encode(writer).await?;
-                    time_unit.encode(writer).await?;
-                }
-                Value::List(vec) => {
-                    20u8.encode(writer).await?;
-                    let len = vec.len() as u32;
-                    len.encode(writer).await?;
-                    for v in vec.iter() {
-                        v.encode_inner(writer).await?;
-                    }
-                }
-            }
-            Ok(())
-        };
-        #[cfg(not(target_arch = "wasm32"))]
-        {
-            fut.boxed()
-        }
-        #[cfg(target_arch = "wasm32")]
-        {
-            fut.boxed_local()
-        }
-    }
-
-    fn decode_inner<R>(reader: &mut R) -> BoxedFuture<Result<Self, fusio::Error>>
-    where
-        R: fusio::SeqRead,
-    {
-        let fut = async move {
-            let data_type = u8::decode(reader).await?;
-            match data_type {
-                0 => Ok(Value::Null),
-                1 => Ok(Value::Boolean(bool::decode(reader).await?)),
-                2 => Ok(Value::Int8(i8::decode(reader).await?)),
-                3 => Ok(Value::Int16(i16::decode(reader).await?)),
-                4 => Ok(Value::Int32(i32::decode(reader).await?)),
-                5 => Ok(Value::Int64(i64::decode(reader).await?)),
-                6 => Ok(Value::UInt8(u8::decode(reader).await?)),
-                7 => Ok(Value::UInt16(u16::decode(reader).await?)),
-                8 => Ok(Value::UInt32(u32::decode(reader).await?)),
-                9 => Ok(Value::UInt64(u64::decode(reader).await?)),
-                10 => Ok(Value::Float32(f32::decode(reader).await?)),
-                11 => Ok(Value::Float64(f64::decode(reader).await?)),
-                12 => Ok(Value::String(String::decode(reader).await?)),
-                13 => Ok(Value::Binary(Vec::<u8>::decode(reader).await?)),
-                14 => Ok(Value::Date32(i32::decode(reader).await?)),
-                15 => Ok(Value::Date64(i64::decode(reader).await?)),
-                16 => Ok(Value::Timestamp(
-                    i64::decode(reader).await?,
-                    TimeUnit::decode(reader).await?,
-                )),
-                17 => Ok(Value::Time32(
-                    i32::decode(reader).await?,
-                    TimeUnit::decode(reader).await?,
-                )),
-                18 => Ok(Value::Time64(
-                    i64::decode(reader).await?,
-                    TimeUnit::decode(reader).await?,
-                )),
-                20 => {
-                    let len = u32::decode(reader).await?;
-                    let mut list = Vec::new();
-                    for _ in 0..len {
-                        list.push(Value::decode(reader).await?);
-                    }
-                    Ok(Value::List(list))
-                }
-                _ => Err(fusio::Error::Other(Box::new(ValueError::InvalidDataType(
-                    data_type.to_string(),
-                )))),
-            }
-        };
-        #[cfg(not(target_arch = "wasm32"))]
-        {
-            fut.boxed()
-        }
-        #[cfg(target_arch = "wasm32")]
-        {
-            fut.boxed_local()
-        }
-    }
-}
-
 impl Encode for Value {
     async fn encode<W>(&self, writer: &mut W) -> Result<(), fusio::Error>
     where
@@ -386,9 +212,6 @@
             Value::Timestamp(v, time_unit) => 1 + v.size() + time_unit.size(),
             Value::Time32(v, time_unit) => 1 + v.size() + time_unit.size(),
             Value::Time64(v, time_unit) => 1 + v.size() + time_unit.size(),
-<<<<<<< HEAD
-            Value::List(vec) => 1 + vec.iter().map(|v| v.size()).sum::<usize>(),
-=======
             Value::List(data_type, vec) => {
                 vec.iter().map(|v| v.size()).sum::<usize>()
                     + match data_type {
@@ -398,7 +221,6 @@
                         _ => 1,
                     }
             }
->>>>>>> fcdfc803
         }
     }
 }
@@ -542,100 +364,7 @@
     where
         W: Write,
     {
-<<<<<<< HEAD
-        match self {
-            ValueRef::Null => {
-                0u8.encode(writer).await?;
-            }
-            ValueRef::Boolean(v) => {
-                1u8.encode(writer).await?;
-                v.encode(writer).await?;
-            }
-            ValueRef::Int8(v) => {
-                2u8.encode(writer).await?;
-                v.encode(writer).await?;
-            }
-            ValueRef::Int16(v) => {
-                3u8.encode(writer).await?;
-                v.encode(writer).await?;
-            }
-            ValueRef::Int32(v) => {
-                4u8.encode(writer).await?;
-                v.encode(writer).await?;
-            }
-            ValueRef::Int64(v) => {
-                5u8.encode(writer).await?;
-                v.encode(writer).await?;
-            }
-            ValueRef::UInt8(v) => {
-                6u8.encode(writer).await?;
-                v.encode(writer).await?;
-            }
-            ValueRef::UInt16(v) => {
-                7u8.encode(writer).await?;
-                v.encode(writer).await?;
-            }
-            ValueRef::UInt32(v) => {
-                8u8.encode(writer).await?;
-                v.encode(writer).await?;
-            }
-            ValueRef::UInt64(v) => {
-                9u8.encode(writer).await?;
-                v.encode(writer).await?;
-            }
-            ValueRef::Float32(v) => {
-                10u8.encode(writer).await?;
-                v.encode(writer).await?;
-            }
-            ValueRef::Float64(v) => {
-                11u8.encode(writer).await?;
-                v.encode(writer).await?;
-            }
-            ValueRef::String(v) => {
-                12u8.encode(writer).await?;
-                v.encode(writer).await?;
-            }
-            ValueRef::Binary(items) => {
-                13u8.encode(writer).await?;
-                items.encode(writer).await?;
-            }
-            ValueRef::Date32(v) => {
-                14u8.encode(writer).await?;
-                v.encode(writer).await?;
-            }
-            ValueRef::Date64(v) => {
-                15u8.encode(writer).await?;
-                v.encode(writer).await?;
-            }
-            ValueRef::Timestamp(v, time_unit) => {
-                16u8.encode(writer).await?;
-                v.encode(writer).await?;
-                time_unit.encode(writer).await?;
-            }
-            ValueRef::Time32(v, time_unit) => {
-                17u8.encode(writer).await?;
-                v.encode(writer).await?;
-                time_unit.encode(writer).await?;
-            }
-            ValueRef::Time64(v, time_unit) => {
-                18u8.encode(writer).await?;
-                v.encode(writer).await?;
-                time_unit.encode(writer).await?;
-            }
-            ValueRef::List(_vec) => {
-                todo!("recursive encode list")
-                // 20u8.encode(writer).await?;
-                // (vec.len() as u32).encode(writer).await?;
-                // for v in vec.iter() {
-                //     v.encode(writer).await?;
-                // }
-                // vec.encode(writer).await?;
-            }
-        }
-        Ok(())
-=======
         self.encode_inner(writer).await
->>>>>>> fcdfc803
     }
 
     fn size(&self) -> usize {
@@ -660,9 +389,6 @@
             ValueRef::Timestamp(v, time_unit) => 1 + v.size() + time_unit.size(),
             ValueRef::Time32(v, time_unit) => 1 + v.size() + time_unit.size(),
             ValueRef::Time64(v, time_unit) => 1 + v.size() + time_unit.size(),
-<<<<<<< HEAD
-            ValueRef::List(v) => 1 + v.iter().map(|v| v.size()).sum::<usize>(),
-=======
             ValueRef::List(data_type, vec) => {
                 vec.iter().map(|v| v.size()).sum::<usize>()
                     + match data_type {
@@ -672,7 +398,6 @@
                         _ => 1,
                     }
             }
->>>>>>> fcdfc803
         }
     }
 }
@@ -850,20 +575,4 @@
         let decoded = Value::decode(&mut cursor).await.unwrap();
         assert_eq!(value, decoded.as_key_ref());
     }
-
-    #[tokio::test]
-    async fn test_list_value_encode_decode() {
-        let value = Value::List(vec![Value::List(vec![Value::Timestamp(
-            1732838400,
-            TimeUnit::Millisecond,
-        )])]);
-        let mut buf = Vec::new();
-        let mut cursor = Cursor::new(&mut buf);
-        value.encode(&mut cursor).await.unwrap();
-
-        cursor.seek(SeekFrom::Start(0)).await.unwrap();
-
-        let decoded = Value::decode(&mut cursor).await.unwrap();
-        assert_eq!(value, decoded);
-    }
 }
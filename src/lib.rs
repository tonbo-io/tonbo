#![allow(dead_code)]
pub(crate) mod arrows;
pub mod executor;
pub mod fs;
mod inmem;
mod ondisk;
mod oracle;
mod record;
mod scope;
pub mod serdes;
mod stream;
mod transaction;
mod version;

<<<<<<< HEAD
use std::{
    collections::VecDeque,
    io, mem,
    ops::Bound,
    sync::Arc,
};
use std::marker::PhantomData;
use std::path::PathBuf;
use async_lock::{RwLock, RwLockReadGuard};
use futures_core::Stream;
use futures_util::StreamExt;
use parquet::errors::ParquetError;
use inmem::{immutable::Immutable, mutable::Mutable};
use oracle::Timestamp;
=======
use std::{collections::VecDeque, io, mem, ops::Bound, sync::Arc};

use async_lock::{RwLock, RwLockReadGuard};
use futures_core::Stream;
use futures_util::StreamExt;
use inmem::{immutable::Immutable, mutable::Mutable};
use oracle::Timestamp;
use parquet::errors::ParquetError;
>>>>>>> 590e7931
use record::Record;
use stream::{merge::MergeStream, Entry, ScanStream};

<<<<<<< HEAD
use crate::{
    executor::Executor,
    fs::{FileId, FileType},
    version::Version,
};
use crate::stream::merge::MergeStream;
use crate::stream::{Entry, ScanStream};

#[derive(Debug)]
pub struct DbOption {
    pub path: PathBuf,
    pub max_mem_table_size: usize,
    pub immutable_chunk_num: usize,
    pub major_threshold_with_sst_size: usize,
    pub level_sst_magnification: usize,
    pub max_sst_file_size: usize,
    pub clean_channel_buffer: usize,
}

pub struct DB<R, E>
where
    R: Record,
    E: Executor,
{
    schema: Arc<RwLock<Schema<R>>>,
    _p: PhantomData<E>,
}

impl DbOption {
    pub fn new(path: impl Into<PathBuf> + Send) -> Self {
        DbOption {
            path: path.into(),
            max_mem_table_size: 8 * 1024 * 1024,
            immutable_chunk_num: 3,
            major_threshold_with_sst_size: 10,
            level_sst_magnification: 10,
            max_sst_file_size: 24 * 1024 * 1024,
            clean_channel_buffer: 10,
=======
pub struct DB<R>
where
    R: Record,
{
    schema: Arc<RwLock<Schema<R>>>,
}

impl<R> Default for DB<R>
where
    R: Record,
{
    fn default() -> Self {
        Self {
            schema: Arc::new(RwLock::new(Schema::default())),
>>>>>>> 590e7931
        }
    }
}

<<<<<<< HEAD
    pub(crate) fn table_path(&self, gen: &FileId) -> PathBuf {
        self.path.join(format!("{}.{}", gen, FileType::PARQUET))
    }

    pub(crate) fn wal_path(&self, gen: &FileId) -> PathBuf {
        self.path.join(format!("{}.{}", gen, FileType::WAL))
    }

    pub(crate) fn version_path(&self) -> PathBuf {
        self.path.join(format!("version.{}", FileType::LOG))
    }

    pub(crate) fn is_threshold_exceeded_major<R, E>(
        &self,
        version: &Version<R, E>,
        level: usize,
    ) -> bool
    where
        R: Record,
        E: Executor,
    {
        Version::<R, E>::tables_len(version, level)
            >= (self.major_threshold_with_sst_size * self.level_sst_magnification.pow(level as u32))
    }
}

impl<R, E> Default for DB<R, E>
where
    R: Record,
    E: Executor,
{
    fn default() -> Self {
        Self {
            schema: Arc::new(RwLock::new(Schema::default())),
            _p: Default::default(),
=======
impl<R> DB<R>
where
    R: Record + Send + Sync,
    R::Key: Send,
{
    pub(crate) async fn write(&self, record: R, ts: Timestamp) -> io::Result<()> {
        let columns = self.schema.read().await;
        columns.write(record, ts).await
    }

    pub(crate) async fn write_batch(
        &self,
        records: impl Iterator<Item = R>,
        ts: Timestamp,
    ) -> io::Result<()> {
        let columns = self.schema.read().await;
        for record in records {
            columns.write(record, ts).await?;
>>>>>>> 590e7931
        }
    }
}

<<<<<<< HEAD
impl<R, E> DB<R, E>
where
    R: Record + Send + Sync,
    R::Key: Send + Sync,
    E: Executor,
{
    pub fn empty() -> Self {
        Self {
            schema: Arc::new(RwLock::new(Schema::default())),
            _p: Default::default(),
        }
    }

    pub(crate) async fn write(&self, record: R, ts: Timestamp) -> io::Result<()> {
        let columns = self.schema.read().await;
        columns.write(record, ts).await
    }

    pub(crate) async fn write_batch(
        &self,
        records: impl Iterator<Item = R>,
        ts: Timestamp,
    ) -> io::Result<()> {
        let columns = self.schema.read().await;
        for record in records {
            columns.write(record, ts).await?;
        }
        Ok(())
    }

=======
>>>>>>> 590e7931
    pub(crate) async fn read(&self) -> RwLockReadGuard<'_, Schema<R>> {
        self.schema.read().await
    }
}

pub(crate) struct Schema<R>
where
    R: Record,
{
    mutable: Mutable<R>,
    immutables: VecDeque<Immutable<R::Columns>>,
}

impl<R> Default for Schema<R>
where
    R: Record,
{
    fn default() -> Self {
        Self {
            mutable: Mutable::default(),
            immutables: VecDeque::default(),
        }
    }
}

impl<R> Schema<R>
where
    R: Record + Send + Sync,
    R::Key: Send + Sync,
{
    async fn write(&self, record: R, ts: Timestamp) -> io::Result<()> {
        self.mutable.insert(record, ts);
        Ok(())
    }

<<<<<<< HEAD
    async fn get<'get, E>(
        &'get self,
        key: &'get R::Key,
        ts: Timestamp,
    ) -> Result<Option<Entry<'get, R>>, ParquetError>
    where
        E: Executor,
    {
        self.scan::<E>(Bound::Included(key), Bound::Unbounded, ts)
=======
    async fn get<'get>(
        &'get self,
        key: &'get R::Key,
        ts: Timestamp,
    ) -> Result<Option<Entry<'get, R>>, ParquetError> {
        self.scan(Bound::Included(key), Bound::Unbounded, ts)
>>>>>>> 590e7931
            .await?
            .next()
            .await
            .transpose()
    }

<<<<<<< HEAD
    async fn scan<'scan, E>(
=======
    async fn scan<'scan>(
>>>>>>> 590e7931
        &'scan self,
        lower: Bound<&'scan R::Key>,
        uppwer: Bound<&'scan R::Key>,
        ts: Timestamp,
<<<<<<< HEAD
    ) -> Result<impl Stream<Item = Result<Entry<'scan, R>, ParquetError>>, ParquetError>
    where
        E: Executor
    {
        let mut streams = Vec::<ScanStream<R, E>>::with_capacity(self.immutables.len() + 1);
=======
    ) -> Result<impl Stream<Item = Result<Entry<'scan, R>, ParquetError>>, ParquetError> {
        let mut streams = Vec::<ScanStream<R>>::with_capacity(self.immutables.len() + 1);
>>>>>>> 590e7931
        streams.push(self.mutable.scan((lower, uppwer), ts).into());
        for immutable in &self.immutables {
            streams.push(immutable.scan((lower, uppwer), ts).into());
        }
        // TODO: sstable scan

        MergeStream::from_vec(streams).await
    }

    fn freeze(&mut self) {
        let mutable = mem::replace(&mut self.mutable, Mutable::new());
        let immutable = Immutable::from(mutable);
        self.immutables.push_front(immutable);
    }
}

#[cfg(test)]
pub(crate) mod tests {
    use std::sync::Arc;

    use arrow::{
        array::{AsArray, RecordBatch},
        datatypes::{DataType, Field, Schema, UInt32Type},
    };
    use once_cell::sync::Lazy;

    use crate::{
        inmem::immutable::tests::TestImmutableArrays,
        record::{internal::InternalRecordRef, RecordRef},
        Record, DB,
    };
    use crate::executor::Executor;

    #[derive(Debug, PartialEq, Eq)]
    pub struct Test {
        pub vstring: String,
        pub vu32: u32,
        pub vobool: Option<bool>,
    }

    impl Record for Test {
        type Columns = TestImmutableArrays;

        type Key = String;

        type Ref<'r> = TestRef<'r>
        where
            Self: 'r;

        fn key(&self) -> &str {
            &self.vstring
        }

        fn as_record_ref(&self) -> Self::Ref<'_> {
            TestRef {
                vstring: &self.vstring,
                vu32: self.vu32,
                vbool: self.vobool,
            }
        }

        fn arrow_schema() -> &'static Arc<Schema> {
            static SCHEMA: Lazy<Arc<Schema>> = Lazy::new(|| {
                Arc::new(Schema::new(vec![
                    Field::new("_null", DataType::Boolean, false),
                    Field::new("_ts", DataType::UInt32, false),
                    Field::new("vstring", DataType::Utf8, false),
                    Field::new("vu32", DataType::UInt32, false),
                    Field::new("vobool", DataType::Boolean, true),
                ]))
            });

            &SCHEMA
        }
    }

    #[derive(Debug, PartialEq, Eq, Clone, Copy)]
    pub struct TestRef<'r> {
        pub vstring: &'r str,
        pub vu32: u32,
        pub vbool: Option<bool>,
    }

    impl<'r> RecordRef<'r> for TestRef<'r> {
        type Record = Test;

        fn key(self) -> <<Self::Record as Record>::Key as crate::record::Key>::Ref<'r> {
            self.vstring
        }

        fn from_record_batch(
            record_batch: &'r RecordBatch,
            offset: usize,
        ) -> InternalRecordRef<Self> {
            let null = record_batch.column(0).as_boolean().value(offset);

            let ts = record_batch
                .column(1)
                .as_primitive::<UInt32Type>()
                .value(offset)
                .into();
            let vstring = record_batch.column(2).as_string::<i32>();
            let vu32 = record_batch.column(3).as_primitive::<UInt32Type>();
            let vobool = record_batch.column(4).as_boolean();

            let record = TestRef {
                vstring: vstring.value(offset),
                vu32: vu32.value(offset),
                vbool: vobool.value(offset).into(),
            };
            InternalRecordRef::new(ts, record, null)
        }
    }

<<<<<<< HEAD
    pub(crate) async fn get_test_record_batch<E: Executor>() -> RecordBatch {
        let db: DB<Test, E> = DB::default();
=======
    pub(crate) async fn get_test_record_batch() -> RecordBatch {
        let db = DB::default();
>>>>>>> 590e7931

        db.write(
            Test {
                vstring: "hello".to_string(),
                vu32: 12,
                vobool: Some(true),
            },
            1.into(),
        )
        .await
        .unwrap();
        db.write(
            Test {
                vstring: "world".to_string(),
                vu32: 12,
                vobool: None,
            },
            1.into(),
        )
        .await
        .unwrap();

        let mut schema = db.schema.write().await;

        schema.freeze();

        schema.immutables[0].as_record_batch().clone()
    }
}<|MERGE_RESOLUTION|>--- conflicted
+++ resolved
@@ -12,7 +12,6 @@
 mod transaction;
 mod version;
 
-<<<<<<< HEAD
 use std::{
     collections::VecDeque,
     io, mem,
@@ -27,20 +26,8 @@
 use parquet::errors::ParquetError;
 use inmem::{immutable::Immutable, mutable::Mutable};
 use oracle::Timestamp;
-=======
-use std::{collections::VecDeque, io, mem, ops::Bound, sync::Arc};
-
-use async_lock::{RwLock, RwLockReadGuard};
-use futures_core::Stream;
-use futures_util::StreamExt;
-use inmem::{immutable::Immutable, mutable::Mutable};
-use oracle::Timestamp;
-use parquet::errors::ParquetError;
->>>>>>> 590e7931
 use record::Record;
-use stream::{merge::MergeStream, Entry, ScanStream};
-
-<<<<<<< HEAD
+
 use crate::{
     executor::Executor,
     fs::{FileId, FileType},
@@ -79,27 +66,9 @@
             level_sst_magnification: 10,
             max_sst_file_size: 24 * 1024 * 1024,
             clean_channel_buffer: 10,
-=======
-pub struct DB<R>
-where
-    R: Record,
-{
-    schema: Arc<RwLock<Schema<R>>>,
-}
-
-impl<R> Default for DB<R>
-where
-    R: Record,
-{
-    fn default() -> Self {
-        Self {
-            schema: Arc::new(RwLock::new(Schema::default())),
->>>>>>> 590e7931
-        }
-    }
-}
-
-<<<<<<< HEAD
+        }
+    }
+
     pub(crate) fn table_path(&self, gen: &FileId) -> PathBuf {
         self.path.join(format!("{}.{}", gen, FileType::PARQUET))
     }
@@ -135,12 +104,23 @@
         Self {
             schema: Arc::new(RwLock::new(Schema::default())),
             _p: Default::default(),
-=======
-impl<R> DB<R>
+        }
+    }
+}
+
+impl<R, E> DB<R, E>
 where
     R: Record + Send + Sync,
-    R::Key: Send,
-{
+    R::Key: Send + Sync,
+    E: Executor,
+{
+    pub fn empty() -> Self {
+        Self {
+            schema: Arc::new(RwLock::new(Schema::default())),
+            _p: Default::default(),
+        }
+    }
+
     pub(crate) async fn write(&self, record: R, ts: Timestamp) -> io::Result<()> {
         let columns = self.schema.read().await;
         columns.write(record, ts).await
@@ -154,44 +134,10 @@
         let columns = self.schema.read().await;
         for record in records {
             columns.write(record, ts).await?;
->>>>>>> 590e7931
-        }
-    }
-}
-
-<<<<<<< HEAD
-impl<R, E> DB<R, E>
-where
-    R: Record + Send + Sync,
-    R::Key: Send + Sync,
-    E: Executor,
-{
-    pub fn empty() -> Self {
-        Self {
-            schema: Arc::new(RwLock::new(Schema::default())),
-            _p: Default::default(),
-        }
-    }
-
-    pub(crate) async fn write(&self, record: R, ts: Timestamp) -> io::Result<()> {
-        let columns = self.schema.read().await;
-        columns.write(record, ts).await
-    }
-
-    pub(crate) async fn write_batch(
-        &self,
-        records: impl Iterator<Item = R>,
-        ts: Timestamp,
-    ) -> io::Result<()> {
-        let columns = self.schema.read().await;
-        for record in records {
-            columns.write(record, ts).await?;
         }
         Ok(())
     }
 
-=======
->>>>>>> 590e7931
     pub(crate) async fn read(&self) -> RwLockReadGuard<'_, Schema<R>> {
         self.schema.read().await
     }
@@ -227,7 +173,6 @@
         Ok(())
     }
 
-<<<<<<< HEAD
     async fn get<'get, E>(
         &'get self,
         key: &'get R::Key,
@@ -237,39 +182,22 @@
         E: Executor,
     {
         self.scan::<E>(Bound::Included(key), Bound::Unbounded, ts)
-=======
-    async fn get<'get>(
-        &'get self,
-        key: &'get R::Key,
-        ts: Timestamp,
-    ) -> Result<Option<Entry<'get, R>>, ParquetError> {
-        self.scan(Bound::Included(key), Bound::Unbounded, ts)
->>>>>>> 590e7931
             .await?
             .next()
             .await
             .transpose()
     }
 
-<<<<<<< HEAD
     async fn scan<'scan, E>(
-=======
-    async fn scan<'scan>(
->>>>>>> 590e7931
         &'scan self,
         lower: Bound<&'scan R::Key>,
         uppwer: Bound<&'scan R::Key>,
         ts: Timestamp,
-<<<<<<< HEAD
     ) -> Result<impl Stream<Item = Result<Entry<'scan, R>, ParquetError>>, ParquetError>
     where
         E: Executor
     {
         let mut streams = Vec::<ScanStream<R, E>>::with_capacity(self.immutables.len() + 1);
-=======
-    ) -> Result<impl Stream<Item = Result<Entry<'scan, R>, ParquetError>>, ParquetError> {
-        let mut streams = Vec::<ScanStream<R>>::with_capacity(self.immutables.len() + 1);
->>>>>>> 590e7931
         streams.push(self.mutable.scan((lower, uppwer), ts).into());
         for immutable in &self.immutables {
             streams.push(immutable.scan((lower, uppwer), ts).into());
@@ -384,13 +312,8 @@
         }
     }
 
-<<<<<<< HEAD
-    pub(crate) async fn get_test_record_batch<E: Executor>() -> RecordBatch {
-        let db: DB<Test, E> = DB::default();
-=======
     pub(crate) async fn get_test_record_batch() -> RecordBatch {
-        let db = DB::default();
->>>>>>> 590e7931
+        let db = DB::empty();
 
         db.write(
             Test {

//! `tonbo` is a structured embedded database, built
//! on Apache `Arrow` & `Parquet`, designed to
//! store, filter, and project
//! structured data using `LSM` Tree.
//! Its name comes from the Japanese word for `dragonfly`.
//!
//! This database is fully thread-safe and all operations
//! are atomic to ensure data consistency.
//! most operations are asynchronous and non-blocking,
//! providing efficient concurrent processing capabilities.
//!
//! `tonbo` constructs an instance using the [`DB::new`] method to serve a
//! specific `Tonbo Record` type.
//!
//! `Tonbo Record` is automatically implemented by the macro [`tonbo_record`],
//! it support types like `String`, `bool`, `u8`, `u16`, `u32`, `u64`, `i8`, `i16`, `i32`, `i64`.
//!
//! ACID `optimistic` transactions for concurrent data reading and writing are
//! supported with the [`DB::transaction`] method.
//!
//! # Examples
//!
//! ```no_run
//! use std::ops::Bound;
//!
//! use fusio::path::Path;
//! use futures_util::stream::StreamExt;
//! use tokio::fs;
//! use tonbo::{executor::tokio::TokioExecutor, DbOption, Projection, Record, DB};
//!
//! // use macro to define schema of column family just like ORM
//! // it provides type safety read & write API
//! #[derive(Record, Debug)]
//! pub struct User {
//!     #[record(primary_key)]
//!     name: String,
//!     email: Option<String>,
//!     age: u8,
//! }
//!
//! #[tokio::main]
//! async fn main() {
//!     // make sure the path exists
//!     let _ = fs::create_dir_all("./db_path/users").await;
//!
//!     let options = DbOption::new(
//!         Path::from_filesystem_path("./db_path/users").unwrap(),
//!         &UserSchema,
//!     );
//!     // pluggable async runtime and I/O
//!     let db = DB::new(options, TokioExecutor::current(), UserSchema)
//!         .await
//!         .unwrap();
//!     // insert with owned value
//!     db.insert(User {
//!         name: "Alice".into(),
//!         email: Some("alice@gmail.com".into()),
//!         age: 22,
//!     })
//!     .await
//!     .unwrap();
//!
//!     {
//!         // tonbo supports transaction
//!         let txn = db.transaction().await;
//!
//!         // get from primary key
//!         let name = "Alice".into();
//!
//!         // get the zero-copy reference of record without any allocations.
//!         let user = txn
//!             .get(
//!                 &name,
//!                 // tonbo supports pushing down projection
//!                 Projection::All,
//!             )
//!             .await
//!             .unwrap();
//!         assert!(user.is_some());
//!         assert_eq!(user.unwrap().get().age, Some(22));
//!
//!         {
//!             let upper = "Blob".into();
//!             // range scan of
//!             let mut scan = txn
//!                 .scan((Bound::Included(&name), Bound::Excluded(&upper)))
//!                 // tonbo supports pushing down projection
//!                 .projection(&["email"])
//!                 .take()
//!                 .await
//!                 .unwrap();
//!             while let Some(entry) = scan.next().await.transpose().unwrap() {
//!                 assert_eq!(
//!                     entry.value(),
//!                     Some(UserRef {
//!                         name: "Alice",
//!                         email: Some("alice@gmail.com"),
//!                         age: Some(22),
//!                     })
//!                 );
//!             }
//!         }
//!
//!         // commit transaction
//!         txn.commit().await.unwrap();
//!     }
//! }
//! ```
mod compaction;
mod context;
pub mod executor;
pub(crate) mod fs;
pub(crate) mod inmem;
pub(crate) mod magic;
mod manifest;
mod ondisk;
pub mod option;
pub mod record;
mod scope;
pub(crate) mod snapshot;
pub(crate) mod stream;
pub mod transaction;
mod trigger;
mod version;
mod wal;

use std::{collections::HashMap, io, marker::PhantomData, mem, ops::Bound, pin::pin, sync::Arc};

pub use arrow;
use async_lock::RwLock;
use async_stream::stream;
use compaction::leveled::LeveledCompactor;
use context::Context;
use flume::{bounded, Sender};
use fs::FileId;
pub use fusio::{SeqRead, Write};
pub use fusio_log::{Decode, Encode};
use futures_core::Stream;
use futures_util::StreamExt;
use inmem::{
    immutable::ImmutableMemTable,
    mutable::{MutableMemTable, WriteResult},
};
use lockable::LockableHashMap;
use magic::USER_COLUMN_OFFSET;
use manifest::ManifestStorageError;
pub use once_cell;
pub use parquet;
use parquet::{
    arrow::{ArrowSchemaConverter, ProjectionMask},
    errors::ParquetError,
};
use parquet_lru::{DynLruCache, NoCache};
use record::Record;
use thiserror::Error;
use tokio::sync::oneshot;
pub use tonbo_macros::{KeyAttributes, Record};
use tracing::error;
use transaction::{CommitError, Transaction, TransactionEntry};
use trigger::FreezeTrigger;
use version::timestamp::{Timestamp, TsRef};
use wal::log::Log;

#[doc(hidden)]
pub use crate::magic::TS;
// Re-export items needed by macros and tests
#[doc(hidden)]
pub use crate::record::{ArrowArrays, ArrowArraysBuilder};
#[doc(hidden)]
pub use crate::version::timestamp::Ts;
use crate::{
    compaction::{error::CompactionError, CompactTask, Compactor},
    executor::Executor,
    fs::{manager::StoreManager, parse_file_id, FileType},
    record::Schema,
    snapshot::Snapshot,
    stream::{
        mem_projection::MemProjectionStream, merge::MergeStream, package::PackageStream, ScanStream,
    },
    trigger::TriggerFactory,
    version::{cleaner::Cleaner, set::VersionSet, TransactionTs, Version, VersionError},
    wal::{log::LogType, RecoverError, WalFile},
};
pub use crate::{option::*, stream::Entry};

/// Wrapper of [`DbStorage`] for handling concurrent operations
pub struct DB<R, E>
where
    R: Record,
    E: Executor,
{
    mem_storage: Arc<RwLock<DbStorage<R>>>,
    ctx: Arc<Context<R>>,
    lock_map: LockMap<<R::Schema as Schema>::Key>,
    _p: PhantomData<E>,
}

impl<R, E> DB<R, E>
where
    R: Record + Send + Sync,
    <R::Schema as Schema>::Columns: Send + Sync,
    E: Executor + Send + Sync + 'static,
{
    /// Open [`DB`] with a [`DbOption`]. This will create a new directory at the
    /// path specified in [`DbOption`] (if it does not exist before) and run it
    /// according to the configuration of [`DbOption`].
    ///
    /// For more configurable options, please refer to [`DbOption`].
    pub async fn new(option: DbOption, executor: E, schema: R::Schema) -> Result<Self, DbError> {
        Self::build(
            Arc::new(option),
            executor,
            schema,
            Arc::new(NoCache::default()),
        )
        .await
    }
}

impl<R, E> DB<R, E>
where
    R: Record + Send + Sync,
    <R::Schema as Schema>::Columns: Send + Sync,
    E: Executor + Send + Sync + 'static,
{
    async fn build(
        option: Arc<DbOption>,
        executor: E,
        schema: R::Schema,
        lru_cache: ParquetLru,
    ) -> Result<Self, DbError> {
        let record_schema = Arc::new(schema);
        let manager = Arc::new(StoreManager::new(
            option.base_fs.clone(),
            option.level_paths.clone(),
        )?);
        {
            // Ensure both the WAL and version-log paths exist on the local file system
            // and base (default) file system
            manager
                .local_fs()
                .create_dir_all(&option.wal_dir_path())
                .await
                .map_err(DbError::Fusio)?;
            manager
                .local_fs()
                .create_dir_all(&option.version_log_dir_path())
                .await
                .map_err(DbError::Fusio)?;
            manager
                .base_fs()
                .create_dir_all(&option.wal_dir_path())
                .await
                .map_err(DbError::Fusio)?;
            manager
                .base_fs()
                .create_dir_all(&option.version_log_dir_path())
                .await
                .map_err(DbError::Fusio)?;
        }

        let (task_tx, task_rx) = bounded(1);
        let (mut cleaner, clean_sender) = Cleaner::new(option.clone(), manager.clone());

        let manifest = Box::new(
            VersionSet::new(clean_sender, option.clone(), manager.clone())
                .await
                .map_err(ManifestStorageError::Version)?,
        );
        let mem_storage = Arc::new(RwLock::new(
            DbStorage::new(
                option.clone(),
                task_tx,
                &manifest,
                record_schema.clone(),
                &manager,
            )
            .await?,
        ));

        let ctx = Arc::new(Context::new(
            manager,
            lru_cache.clone(),
            manifest,
            record_schema.arrow_schema().clone(),
        ));

        let mut compactor = match option.compaction_option {
            CompactionOption::Leveled => Compactor::Leveled(LeveledCompactor::<R>::new(
                mem_storage.clone(),
                record_schema,
                option.clone(),
                ctx.clone(),
            )),
        };

        executor.spawn(async move {
            if let Err(err) = cleaner.listen().await {
                error!("[Cleaner Error]: {}", err)
            }
        });

        executor.spawn(async move {
            // Waits to receive compaction task. `CompactTask::Freeze` will perform automatic
            // compaction and `Compact::Flush` will perform manual compaction
            while let Ok(task) = task_rx.recv_async().await {
                if let Err(err) = match task {
                    CompactTask::Freeze => compactor.check_then_compaction(false).await,
                    CompactTask::Flush(option_tx) => {
                        let mut result = compactor.check_then_compaction(true).await;
                        if let Some(tx) = option_tx {
                            if result.is_ok() {
                                result = tx.send(()).map_err(|_| CompactionError::ChannelClose);
                            }
                        }
                        result
                    }
                } {
                    error!("[Compaction Error]: {}", err)
                }
            }
        });

        Ok(Self {
            mem_storage,
            lock_map: Arc::new(Default::default()),
            ctx,
            _p: Default::default(),
        })
    }

    /// Open an optimistic ACID transaction
    ///
    /// ## Examples
    /// ```ignore
    /// #[derive(Record, Debug)]
    /// pub struct User {
    ///     #[record(primary_key)]
    ///     name: String,
    ///     age: u8,
    /// }
    /// ```
    /// ```ignore
    /// let mut txn = db.transaction().await;
    /// txn.insert(User {
    ///     name: "Alice".into(),
    ///     email: None,
    ///     age: 20,
    /// });
    /// txn.scan((Bound::Included("Alice"), Bound::Excluded("Bob")))
    ///     .projection(&["age"])
    ///     .limit(10)
    ///     .take()
    ///     .await
    ///     .unwrap();
    ///
    /// txn.commit().await.unwrap();
    /// ```
    pub async fn transaction(&self) -> Transaction<'_, R> {
        Transaction::new(self.snapshot().await, self.lock_map.clone())
    }

    /// Returns a snapshot of the database
    pub async fn snapshot(&self) -> Snapshot<'_, R> {
        Snapshot::new(
            self.mem_storage.read().await,
            self.ctx.manifest().current().await,
            self.ctx.clone(),
        )
    }

    /// Insert a single tonbo record
    pub async fn insert(&self, record: R) -> Result<(), CommitError<R>> {
        Ok(self.write(record, self.ctx.increase_ts()).await?)
    }

    /// Insert a sequence of data as a single batch
    pub async fn insert_batch(
        &self,
        records: impl ExactSizeIterator<Item = R>,
    ) -> Result<(), CommitError<R>> {
        Ok(self.write_batch(records, self.ctx.increase_ts()).await?)
    }

    /// Delete the record with the primary key as the `key`
    pub async fn remove(
        &self,
        key: <R::Schema as Schema>::Key,
    ) -> Result<WriteResult, CommitError<R>> {
        Ok(self
            .mem_storage
            .read()
            .await
            .remove(LogType::Full, key, self.ctx.increase_ts())
            .await?)
    }

    /// Trigger compaction manually. This will flush the WAL and trigger compaction
    pub async fn flush(&self) -> Result<(), CommitError<R>> {
        let (tx, rx) = oneshot::channel();
        let compaction_tx = { self.mem_storage.read().await.compaction_tx.clone() };
        compaction_tx
            .send_async(CompactTask::Flush(Some(tx)))
            .await?;

        rx.await.map_err(|_| CommitError::ChannelClose)?;

        Ok(())
    }

    /// Get the record with `key` as the primary key and process it using closure `f`
    pub async fn get<T>(
        &self,
        key: &<R::Schema as Schema>::Key,
        mut f: impl FnMut(TransactionEntry<'_, R>) -> Option<T>,
    ) -> Result<Option<T>, CommitError<R>> {
        Ok(self
            .mem_storage
            .read()
            .await
            .get(
                &self.ctx,
                &*self.ctx.manifest().current().await,
                key,
                self.ctx.load_ts(),
                Projection::All,
            )
            .await?
            .and_then(|entry| {
                if entry.value().is_none() {
                    None
                } else {
                    f(TransactionEntry::Stream(entry))
                }
            }))
    }

    /// Scan records with primary keys in the `range` and process them using closure `f`
    pub async fn scan<'scan, T: 'scan>(
        &'scan self,
        range: (
            Bound<&'scan <R::Schema as Schema>::Key>,
            Bound<&'scan <R::Schema as Schema>::Key>,
        ),
        mut f: impl FnMut(TransactionEntry<'_, R>) -> T + 'scan,
    ) -> impl Stream<Item = Result<T, CommitError<R>>> + 'scan {
        stream! {
            let schema = self.mem_storage.read().await;
            let current = self.ctx.manifest().current().await;
            let mut scan = Scan::new(
                &schema,
                range,
                self.ctx.load_ts(),
                &*current,
                Box::new(|_, _| None),
                self.ctx.clone(),
            ).take().await?;

            while let Some(record) = scan.next().await {
                yield Ok(f(TransactionEntry::Stream(record?)))
            }
        }
    }

    pub(crate) async fn write(&self, record: R, ts: Timestamp) -> Result<(), DbError> {
        let mem_storage = self.mem_storage.read().await;

<<<<<<< HEAD
        let write_result = schema.write(LogType::Full, record, ts).await?;
        if write_result.needs_compaction() {
            let _ = schema.compaction_tx.try_send(CompactTask::Freeze);
        };
=======
        if mem_storage.write(LogType::Full, record, ts).await? {
            let _ = mem_storage.compaction_tx.try_send(CompactTask::Freeze);
        }

>>>>>>> 235208dd
        Ok(())
    }

    // Write a batch of records
    pub(crate) async fn write_batch(
        &self,
        mut records: impl ExactSizeIterator<Item = R>,
        ts: Timestamp,
    ) -> Result<(), DbError> {
        let mem_storage = self.mem_storage.read().await;

        if let Some(first) = records.next() {
            let is_excess = if let Some(record) = records.next() {
                mem_storage.write(LogType::First, first, ts).await?;

                let mut last_buf = record;

                for record in records {
                    mem_storage
                        .write(LogType::Middle, mem::replace(&mut last_buf, record), ts)
                        .await?;
                }
                mem_storage.write(LogType::Last, last_buf, ts).await?
            } else {
                mem_storage.write(LogType::Full, first, ts).await?
            };
<<<<<<< HEAD
            if is_excess.needs_compaction() {
                let _ = schema.compaction_tx.try_send(CompactTask::Freeze);
            };
=======
            if is_excess {
                let _ = mem_storage.compaction_tx.try_send(CompactTask::Freeze);
            }
>>>>>>> 235208dd
        };

        Ok(())
    }

    /// Flush WAL to the stable storage. If WAL is disabled, this method will do nothing.
    ///
    /// There is no guarantee that the data will be flushed to WAL because of the buffer. So it is
    /// necessary to call this method before exiting if data loss is not acceptable. See also
    /// [`DbOption::disable_wal`] and [`DbOption::wal_buffer_size`].
    pub async fn flush_wal(&self) -> Result<(), DbError> {
        self.mem_storage.write().await.flush_wal().await?;
        Ok(())
    }

    /// Destroy [`DB`].
    ///
    /// **Note:** This will remove all wal and manifest file in the directory.
    pub async fn destroy(self) -> Result<(), DbError> {
        self.mem_storage
            .write()
            .await
            .destroy(&self.ctx.manager)
            .await?;
        if let Some(mut ctx) = Arc::into_inner(self.ctx) {
            ctx.manifest.destroy().await?;
        }

        Ok(())
    }
}

/// DbStorage state for coordinating in-memory + on-disk operations
pub(crate) struct DbStorage<R>
where
    R: Record,
{
    pub mutable: MutableMemTable<R>,
    pub immutables: Vec<(
        Option<FileId>,
        ImmutableMemTable<<R::Schema as Schema>::Columns>,
    )>,
    compaction_tx: Sender<CompactTask>,
    recover_wal_ids: Option<Vec<FileId>>,
    trigger: Arc<dyn FreezeTrigger<R>>,
    record_schema: Arc<R::Schema>,
    option: Arc<DbOption>,
}

impl<R> DbStorage<R>
where
    R: Record + Send,
{
    /// Creates a new instane of 'DbStorage'. If there are write ahead logs in the directory this
    /// function will reconstruct the record batches and recovery the version before crash.
    async fn new(
        option: Arc<DbOption>,
        compaction_tx: Sender<CompactTask>,
        manifest: &VersionSet<R>,
        record_schema: Arc<R::Schema>,
        manager: &StoreManager,
    ) -> Result<Self, DbError> {
        let base_fs = manager.base_fs();
        let wal_dir_path = option.wal_dir_path();
        let mut transaction_map = HashMap::new();

        // Collect all write ahead logs in the WAL directory
        let wal_metas = {
            let mut wal_metas = Vec::new();
            let mut wal_stream = base_fs.list(&wal_dir_path).await?;

            while let Some(file_meta) = wal_stream.next().await {
                let file_meta = file_meta?;
                if file_meta.path.as_ref().ends_with("wal") {
                    wal_metas.push(file_meta);
                }
            }
            wal_metas.sort_by(|meta_a, meta_b| meta_a.path.cmp(&meta_b.path));
            wal_metas
        };

        let trigger = TriggerFactory::create(option.trigger_type);
        let mut mem_storage = DbStorage {
            mutable: MutableMemTable::new(
                &option,
                trigger.clone(),
                manager.base_fs().clone(),
                record_schema.clone(),
            )
            .await?,
            immutables: Default::default(),
            compaction_tx,
            recover_wal_ids: None,
            trigger,
            record_schema,
            option: option.clone(),
        };

        let mut wal_ids = Vec::new();

        // Iterates through all the write ahead logs and reconstructs each record for every batch.
        for wal_meta in wal_metas {
            let wal_path = wal_meta.path;

            // SAFETY: wal_stream return only file name
            let wal_id = parse_file_id(&wal_path, FileType::Wal)?.unwrap();
            wal_ids.push(wal_id);

            let mut recover_stream =
                pin!(WalFile::<R>::recover(option.base_fs.clone(), wal_path).await);
            while let Some(record) = recover_stream.next().await {
                let record_batch = record?;

                for entry in record_batch {
                    let Log {
                        key,
                        value,
                        log_type,
                    } = entry;
                    let ts = key.ts;
                    let key = key.value;

                    let is_excess = match log_type.unwrap() {
                        LogType::Full => {
                            mem_storage
                                .recover_append(key, manifest.increase_ts(), value)
                                .await?
                        }
                        LogType::First => {
                            transaction_map.insert(ts, vec![(key, value)]);
                            WriteResult::Continue
                        }
                        LogType::Middle => {
                            transaction_map.get_mut(&ts).unwrap().push((key, value));
                            WriteResult::Continue
                        }
                        LogType::Last => {
                            let mut is_excess = WriteResult::Continue;
                            let mut records = transaction_map.remove(&ts).unwrap();
                            records.push((key, value));

                            // Increase timestamp for each multipart record.
                            let ts = manifest.increase_ts();
                            for (key, value_option) in records {
                                is_excess =
                                    mem_storage.recover_append(key, ts, value_option).await?;
                            }
                            is_excess
                        }
                    };

                    // Compact during recovery if exceeded memory threshold
<<<<<<< HEAD
                    if is_excess.needs_compaction() {
                        let _ = schema.compaction_tx.try_send(CompactTask::Freeze);
                    };
=======
                    if is_excess {
                        let _ = mem_storage.compaction_tx.try_send(CompactTask::Freeze);
                    }
>>>>>>> 235208dd
                }
            }
        }
        mem_storage.recover_wal_ids = Some(wal_ids);

        Ok(mem_storage)
    }

    // Write individual record to mutable memtable
    async fn write(
        &self,
        log_ty: LogType,
        record: R,
        ts: Timestamp,
    ) -> Result<WriteResult, DbError> {
        self.mutable.insert(log_ty, record, ts).await
    }

    // Remove individual record from mutable memtable
    async fn remove(
        &self,
        log_ty: LogType,
        key: <R::Schema as Schema>::Key,
        ts: Timestamp,
    ) -> Result<WriteResult, DbError> {
        self.mutable.remove(log_ty, key, ts).await
    }

    // Make a recovery append
    async fn recover_append(
        &self,
        key: <R::Schema as Schema>::Key,
        ts: Timestamp,
        value: Option<R>,
    ) -> Result<WriteResult, DbError> {
        // Passes in None as we do not need it to be durably logged
        self.mutable.append(None, key, ts, value).await
    }

    // Retrieve record using primary key
    async fn get<'get>(
        &'get self,
        ctx: &Context<R>,
        version: &'get Version<R>,
        key: &'get <R::Schema as Schema>::Key,
        ts: Timestamp,
        projection: Projection<'get>,
    ) -> Result<Option<Entry<'get, R>>, DbError> {
        let primary_key_index = self.record_schema.primary_key_index();
        let schema = ctx.arrow_schema();

        let projection = match projection {
            Projection::All => ProjectionMask::all(),
            Projection::Parts(projection) => {
                let mut fixed_projection: Vec<usize> = [0, 1, primary_key_index]
                    .into_iter()
                    .chain(projection.into_iter().map(|name| {
                        schema
                            .index_of(name)
                            .unwrap_or_else(|_| panic!("unexpected field {name}"))
                    }))
                    .collect();
                fixed_projection.dedup();

                ProjectionMask::roots(
                    &ArrowSchemaConverter::new().convert(schema).unwrap(),
                    fixed_projection,
                )
            }
        };

        if let Some(entry) = self.mutable.get(key, ts) {
            return Ok(Some(Entry::Projection((
                Box::new(Entry::Mutable(entry)),
                Arc::new(projection),
            ))));
        }

        for (_, immutable) in self.immutables.iter().rev() {
            if let Some(entry) = immutable.get(key, ts, projection.clone()) {
                return Ok(Some(Entry::RecordBatch(entry)));
            }
        }

        // Returns a table query with a projection
        Ok(version
            .query(
                ctx.storage_manager(),
                TsRef::new(key, ts),
                projection,
                ctx.cache().clone(),
            )
            .await?
            .map(|entry| Entry::RecordBatch(entry)))
    }

    // Performs a concurrency check to make sure a write hasn't already happend before the current
    // one
    fn check_conflict(&self, key: &<R::Schema as Schema>::Key, ts: Timestamp) -> bool {
        self.mutable.check_conflict(key, ts)
            || self
                .immutables
                .iter()
                .rev()
                .any(|(_, immutable)| immutable.check_conflict(key, ts))
    }

    // Flush the write ahead log to disk
    async fn flush_wal(&self) -> Result<(), DbError> {
        self.mutable.flush_wal().await?;
        Ok(())
    }

    // Remove all WALs from the filesystem
    async fn destroy(&mut self, manager: &StoreManager) -> Result<(), DbError> {
        self.mutable.destroy().await?;

        let base_fs = manager.base_fs();
        let wal_dir_path = self.option.wal_dir_path();
        let mut wal_stream = base_fs.list(&wal_dir_path).await?;
        let fs = manager.base_fs();

        while let Some(file_meta) = wal_stream.next().await {
            fs.remove(&file_meta?.path).await?;
        }
        Ok(())
    }
}

/// Scan configuration intermediate structure
pub struct Scan<'scan, 'range, R>
where
    R: Record,
    'range: 'scan,
{
    mem_storage: &'scan DbStorage<R>,
    lower: Bound<&'range <R::Schema as Schema>::Key>,
    upper: Bound<&'range <R::Schema as Schema>::Key>,
    ts: Timestamp,

    version: &'scan Version<R>,
    fn_pre_stream: Box<
        dyn FnOnce(Option<ProjectionMask>, Option<Order>) -> Option<ScanStream<'scan, R>>
            + Send
            + 'scan,
    >,

    limit: Option<usize>,
    order: Option<Order>,
    projection_indices: Option<Vec<usize>>,
    projection: ProjectionMask,
    ctx: Arc<Context<R>>,
}

impl<'scan, 'range, R> Scan<'scan, 'range, R>
where
    R: Record + Send,
{
    fn new(
        mem_storage: &'scan DbStorage<R>,
        (lower, upper): (
            Bound<&'range <R::Schema as Schema>::Key>,
            Bound<&'range <R::Schema as Schema>::Key>,
        ),
        ts: Timestamp,
        version: &'scan Version<R>,
        fn_pre_stream: Box<
            dyn FnOnce(Option<ProjectionMask>, Option<Order>) -> Option<ScanStream<'scan, R>>
                + Send
                + 'scan,
        >,
        ctx: Arc<Context<R>>,
    ) -> Self {
        Self {
            mem_storage,
            lower,
            upper,
            ts,
            version,
            fn_pre_stream,
            limit: None,
            order: None,
            projection_indices: None,
            projection: ProjectionMask::all(),
            ctx,
        }
    }

    /// limit for the scan
    pub fn limit(self, limit: usize) -> Self {
        Self {
            limit: Some(limit),
            ..self
        }
    }

    /// Configures the scan to return results in descending order (reverse order).
    ///
    /// By default, scans return results in ascending order. Use this method to scan
    /// from highest to lowest key values.
    ///
    /// # Example
    ///
    /// ```ignore
    /// // Scan users in reverse order (newest first)
    /// let upper = "Blob".into();
    /// let mut scan = txn
    ///     .scan((Bound::Included(&name), Bound::Excluded(&upper)))
    ///     .reverse() // scan in descending order
    ///     .limit(10) // get last 10 records
    ///     .take()
    ///     .await
    ///     .unwrap();
    ///
    /// while let Some(entry) = scan.next().await.transpose().unwrap() {
    ///     println!("User in reverse order: {:?}", entry.value());
    /// }
    /// ```
    pub fn reverse(self) -> Self {
        Self {
            order: Some(Order::Desc),
            ..self
        }
    }

    /// fields in projection Record by field indices
    pub fn projection(self, projection: &[&str]) -> Self {
        let schema = self.mem_storage.record_schema.arrow_schema();
        let mut projection = projection
            .iter()
            .map(|name| {
                schema
                    .index_of(name)
                    .unwrap_or_else(|_| panic!("unexpected field {name}"))
            })
            .collect::<Vec<usize>>();
        let primary_key_index = self.mem_storage.record_schema.primary_key_index();
        let mut fixed_projection = vec![0, 1, primary_key_index];
        fixed_projection.append(&mut projection);
        fixed_projection.dedup();

        let mask = ProjectionMask::roots(
            &ArrowSchemaConverter::new().convert(schema).unwrap(),
            fixed_projection.clone(),
        );

        Self {
            projection: mask,
            projection_indices: Some(fixed_projection),
            ..self
        }
    }

    /// fields in projection Record by field indices
    pub fn projection_with_index(self, mut projection: Vec<usize>) -> Self {
        // skip two columns: _null and _ts
        for p in &mut projection {
            *p += USER_COLUMN_OFFSET;
        }
        let primary_key_index = self.mem_storage.record_schema.primary_key_index();
        let mut fixed_projection = vec![0, 1, primary_key_index];
        fixed_projection.append(&mut projection);
        fixed_projection.dedup();

        let mask = ProjectionMask::roots(
            &ArrowSchemaConverter::new()
                .convert(self.mem_storage.record_schema.arrow_schema())
                .unwrap(),
            fixed_projection.clone(),
        );

        Self {
            projection: mask,
            projection_indices: Some(fixed_projection),
            ..self
        }
    }

    /// Get a Stream that returns single row of Record
    pub async fn take(
        self,
    ) -> Result<impl Stream<Item = Result<Entry<'scan, R>, ParquetError>>, DbError> {
        let mut streams = Vec::new();
        let is_projection = self.projection_indices.is_some();

        if let Some(pre_stream) =
            (self.fn_pre_stream)(is_projection.then(|| self.projection.clone()), self.order)
        {
            streams.push(pre_stream);
        }

        // Mutable
        {
            let mut mutable_scan = self
                .mem_storage
                .mutable
                .scan((self.lower, self.upper), self.ts, self.order)
                .into();
            if is_projection {
                mutable_scan =
                    MemProjectionStream::new(mutable_scan, self.projection.clone()).into();
            }
            streams.push(mutable_scan);
        }
        for (_, immutable) in self.mem_storage.immutables.iter().rev() {
            streams.push(
                immutable
                    .scan(
                        (self.lower, self.upper),
                        self.ts,
                        self.projection.clone(),
                        self.order,
                    )
                    .into(),
            );
        }
        self.version
            .streams(
                &self.ctx,
                &mut streams,
                (self.lower, self.upper),
                self.ts,
                self.limit,
                self.projection,
                self.order,
            )
            .await?;

        let mut merge_stream = MergeStream::from_vec(streams, self.ts, self.order).await?;
        if let Some(limit) = self.limit {
            merge_stream = merge_stream.limit(limit);
        }
        Ok(merge_stream)
    }

    /// Get a Stream that returns RecordBatch consisting of a `batch_size` number of records
    pub async fn package(
        self,
        batch_size: usize,
    ) -> Result<
        impl Stream<Item = Result<<R::Schema as Schema>::Columns, ParquetError>> + 'scan,
        DbError,
    > {
        let mut streams = Vec::new();
        let is_projection = self.projection_indices.is_some();

        if let Some(pre_stream) =
            (self.fn_pre_stream)(is_projection.then(|| self.projection.clone()), self.order)
        {
            streams.push(pre_stream);
        }

        // Mutable
        {
            let mut mutable_scan = self
                .mem_storage
                .mutable
                .scan((self.lower, self.upper), self.ts, self.order)
                .into();
            if is_projection {
                mutable_scan =
                    MemProjectionStream::new(mutable_scan, self.projection.clone()).into();
            }
            streams.push(mutable_scan);
        }
        for (_, immutable) in self.mem_storage.immutables.iter().rev() {
            streams.push(
                immutable
                    .scan(
                        (self.lower, self.upper),
                        self.ts,
                        self.projection.clone(),
                        self.order,
                    )
                    .into(),
            );
        }
        self.version
            .streams(
                &self.ctx,
                &mut streams,
                (self.lower, self.upper),
                self.ts,
                self.limit,
                self.projection,
                self.order,
            )
            .await?;
        let merge_stream = MergeStream::from_vec(streams, self.ts, self.order).await?;

        Ok(PackageStream::new(
            batch_size,
            merge_stream,
            self.projection_indices,
            self.ctx.arrow_schema().clone(),
        ))
    }
}

#[derive(Debug, Error)]
pub enum DbError {
    #[error("write io error: {0}")]
    Io(#[from] io::Error),
    #[error("write version error: {0}")]
    Version(#[from] VersionError),
    #[error("write manifest storage error: {0}")]
    Manifest(#[from] ManifestStorageError),
    #[error("write parquet error: {0}")]
    Parquet(#[from] ParquetError),
    #[error("write ulid decode error: {0}")]
    UlidDecode(#[from] ulid::DecodeError),
    #[error("write fusio error: {0}")]
    Fusio(#[from] fusio::Error),
    // #[error("write encode error: {0}")]
    // Encode(<<R as Record>::Ref as Encode>::Error),
    #[error("write recover error: {0}")]
    Recover(#[from] RecoverError<fusio::Error>),
    #[error("wal write error: {0}")]
    WalWrite(Box<dyn std::error::Error + Send + Sync + 'static>),
    #[error("exceeds the maximum level(0-6)")]
    ExceedsMaxLevel,
    #[error("write log error: {0}")]
    Logger(#[from] fusio_log::error::LogError),
}

type LockMap<K> = Arc<LockableHashMap<K, ()>>;

pub enum Projection<'r> {
    All,
    Parts(Vec<&'r str>),
}

pub type ParquetLru = Arc<dyn DynLruCache<FileId> + Send + Sync>;

#[cfg(all(test, feature = "tokio"))]
pub(crate) mod tests {
    use std::{
        collections::{BTreeMap, Bound},
        mem,
        sync::Arc,
    };

    use arrow::{
        array::{Array, AsArray, RecordBatch},
        datatypes::{Schema, UInt32Type},
    };
    use async_lock::RwLock;
    use flume::{bounded, Receiver};
    use fusio::{disk::TokioFs, path::Path, DynFs, SeqRead, Write};
    use fusio_dispatch::FsOptions;
    use fusio_log::{Decode, Encode};
    use futures::StreamExt;
    use parquet::arrow::ProjectionMask;
    use parquet_lru::NoCache;
    use tempfile::TempDir;
    use tracing::error;

    use crate::{
        compaction::{error::CompactionError, leveled::LeveledCompactor, CompactTask, Compactor},
        context::Context,
        executor::{tokio::TokioExecutor, Executor},
        fs::{generate_file_id, manager::StoreManager},
        inmem::{immutable::tests::TestSchema, mutable::MutableMemTable},
        manifest::ManifestStorageError,
        record::{
            dynamic::test::{test_dyn_item_schema, test_dyn_items},
            option::OptionRecordRef,
            DynRecord, Key, KeyRef, RecordRef, Schema as RecordSchema, Value, ValueRef,
        },
        trigger::{TriggerFactory, TriggerType},
        version::{cleaner::Cleaner, set::tests::build_version_set, Version},
        wal::log::LogType,
        CompactionOption, DbError, DbOption, Projection, Record, DB,
    };

    #[derive(Debug, PartialEq, Eq, Clone)]
    pub struct Test {
        pub vstring: String,
        pub vu32: u32,
        pub vbool: Option<bool>,
    }

    impl Decode for Test {
        async fn decode<R>(reader: &mut R) -> Result<Self, fusio::Error>
        where
            R: SeqRead,
        {
            let vstring = String::decode(reader).await?;
            let vu32 = Option::<u32>::decode(reader).await?.unwrap();
            let vbool = Option::<bool>::decode(reader).await?;

            Ok(Self {
                vstring,
                vu32,
                vbool,
            })
        }
    }

    impl Record for Test {
        type Schema = TestSchema;

        type Ref<'r>
            = TestRef<'r>
        where
            Self: 'r;

        fn key(&self) -> &str {
            &self.vstring
        }

        fn as_record_ref(&self) -> Self::Ref<'_> {
            TestRef {
                vstring: &self.vstring,
                vu32: Some(self.vu32),
                vbool: self.vbool,
            }
        }

        fn size(&self) -> usize {
            let string_size = self.vstring.len();
            let u32_size = mem::size_of::<u32>();
            let bool_size = self.vbool.map_or(0, |_| mem::size_of::<bool>());
            string_size + u32_size + bool_size
        }
    }

    #[derive(Debug, PartialEq, Eq, Clone, Copy)]
    pub struct TestRef<'r> {
        pub vstring: &'r str,
        pub vu32: Option<u32>,
        pub vbool: Option<bool>,
    }

    impl Encode for TestRef<'_> {
        async fn encode<W>(&self, writer: &mut W) -> Result<(), fusio::Error>
        where
            W: Write,
        {
            self.vstring.encode(writer).await?;
            self.vu32.encode(writer).await?;
            self.vbool.encode(writer).await?;

            Ok(())
        }

        fn size(&self) -> usize {
            self.vstring.size() + self.vu32.size() + self.vbool.size()
        }
    }

    impl<'r> RecordRef<'r> for TestRef<'r> {
        type Record = Test;

        fn key(self) -> <<<Self::Record as Record>::Schema as RecordSchema>::Key as Key>::Ref<'r> {
            self.vstring
        }

        fn projection(&mut self, projection_mask: &ProjectionMask) {
            if !projection_mask.leaf_included(3) {
                self.vu32 = None;
            }
            if !projection_mask.leaf_included(4) {
                self.vbool = None;
            }
        }

        fn from_record_batch(
            record_batch: &'r RecordBatch,
            offset: usize,
            projection_mask: &'r ProjectionMask,
            _: &Arc<Schema>,
        ) -> OptionRecordRef<'r, Self> {
            let mut column_i = 2;
            let null = record_batch.column(0).as_boolean().value(offset);

            let ts = record_batch
                .column(1)
                .as_primitive::<UInt32Type>()
                .value(offset)
                .into();

            let vstring = record_batch
                .column(column_i)
                .as_string::<i32>()
                .value(offset);
            column_i += 1;

            let mut vu32 = None;

            if projection_mask.leaf_included(3) {
                vu32 = Some(
                    record_batch
                        .column(column_i)
                        .as_primitive::<UInt32Type>()
                        .value(offset),
                );
                column_i += 1;
            }

            let mut vbool = None;

            if projection_mask.leaf_included(4) {
                let vbool_array = record_batch.column(column_i).as_boolean();

                if !vbool_array.is_null(offset) {
                    vbool = Some(vbool_array.value(offset));
                }
            }

            let record = TestRef {
                vstring,
                vu32,
                vbool,
            };
            OptionRecordRef::new(ts, record, null)
        }
    }

    pub(crate) async fn get_test_record_batch<E: Executor + Send + Sync + 'static>(
        option: DbOption,
        executor: E,
    ) -> RecordBatch {
        let db: DB<Test, E> = DB::new(option.clone(), executor, TestSchema {})
            .await
            .unwrap();
        let base_fs = db.ctx.manager.base_fs();

        db.write(
            Test {
                vstring: "hello".to_string(),
                vu32: 12,
                vbool: Some(true),
            },
            1.into(),
        )
        .await
        .unwrap();
        db.write(
            Test {
                vstring: "world".to_string(),
                vu32: 12,
                vbool: None,
            },
            1.into(),
        )
        .await
        .unwrap();

        let mut schema = db.mem_storage.write().await;

        let trigger = schema.trigger.clone();
        let mutable = mem::replace(
            &mut schema.mutable,
            MutableMemTable::new(&option, trigger, base_fs.clone(), Arc::new(TestSchema {}))
                .await
                .unwrap(),
        );

        mutable
            .into_immutable()
            .await
            .unwrap()
            .1
            .as_record_batch()
            .clone()
    }

    pub(crate) async fn build_schema(
        option: Arc<DbOption>,
        fs: &Arc<dyn DynFs>,
    ) -> Result<(crate::DbStorage<Test>, Receiver<CompactTask>), fusio::Error> {
        let trigger = TriggerFactory::create(option.trigger_type);

        let mutable = MutableMemTable::new(
            &option,
            trigger.clone(),
            fs.clone(),
            Arc::new(TestSchema {}),
        )
        .await?;

        mutable
            .insert(
                LogType::Full,
                Test {
                    vstring: "alice".to_string(),
                    vu32: 1,
                    vbool: Some(true),
                },
                1_u32.into(),
            )
            .await
            .unwrap();
        mutable
            .insert(
                LogType::Full,
                Test {
                    vstring: "ben".to_string(),
                    vu32: 2,
                    vbool: Some(true),
                },
                1_u32.into(),
            )
            .await
            .unwrap();
        mutable
            .insert(
                LogType::Full,
                Test {
                    vstring: "carl".to_string(),
                    vu32: 3,
                    vbool: Some(true),
                },
                1_u32.into(),
            )
            .await
            .unwrap();

        let immutables = {
            let trigger = TriggerFactory::create(option.trigger_type);

            let mutable: MutableMemTable<Test> =
                MutableMemTable::new(&option, trigger.clone(), fs.clone(), Arc::new(TestSchema))
                    .await?;

            mutable
                .insert(
                    LogType::Full,
                    Test {
                        vstring: "dice".to_string(),
                        vu32: 4,
                        vbool: Some(true),
                    },
                    1_u32.into(),
                )
                .await
                .unwrap();
            mutable
                .insert(
                    LogType::Full,
                    Test {
                        vstring: "erika".to_string(),
                        vu32: 5,
                        vbool: Some(true),
                    },
                    1_u32.into(),
                )
                .await
                .unwrap();
            mutable
                .insert(
                    LogType::Full,
                    Test {
                        vstring: "funk".to_string(),
                        vu32: 6,
                        vbool: Some(true),
                    },
                    1_u32.into(),
                )
                .await
                .unwrap();

            vec![(
                Some(generate_file_id()),
                mutable.into_immutable().await.unwrap().1,
            )]
        };

        let (compaction_tx, compaction_rx) = bounded(1);

        Ok((
            crate::DbStorage {
                mutable,
                immutables,
                compaction_tx,
                recover_wal_ids: None,
                trigger,
                record_schema: Arc::new(TestSchema {}),
                option,
            },
            compaction_rx,
        ))
    }

    pub(crate) async fn build_db<R, E>(
        option: Arc<DbOption>,
        compaction_rx: Receiver<CompactTask>,
        executor: E,
        mem_storage: crate::DbStorage<R>,
        record_schema: Arc<R::Schema>,
        version: Version<R>,
        manager: Arc<StoreManager>,
    ) -> Result<DB<R, E>, DbError>
    where
        R: Record + Send + Sync,
        <R::Schema as RecordSchema>::Columns: Send + Sync,
        E: Executor + Send + Sync + 'static,
    {
        {
            let base_fs = manager.base_fs();

            let _ = base_fs.create_dir_all(&option.wal_dir_path()).await;
            let _ = base_fs.create_dir_all(&option.version_log_dir_path()).await;
        }

        let mem_storage = Arc::new(RwLock::new(mem_storage));

        let (mut cleaner, clean_sender) = Cleaner::new(option.clone(), manager.clone());
        let manifest = Box::new(
            build_version_set(version, clean_sender, option.clone(), manager.clone())
                .await
                .map_err(ManifestStorageError::Version)?,
        );
        let ctx = Arc::new(Context::new(
            manager,
            Arc::new(NoCache::default()),
            manifest,
            TestSchema.arrow_schema().clone(),
        ));
        let mut compactor = match option.compaction_option {
            CompactionOption::Leveled => Compactor::Leveled(LeveledCompactor::<R>::new(
                mem_storage.clone(),
                record_schema,
                option.clone(),
                ctx.clone(),
            )),
        };

        executor.spawn(async move {
            if let Err(err) = cleaner.listen().await {
                error!("[Cleaner Error]: {}", err)
            }
        });
        executor.spawn(async move {
            while let Ok(task) = compaction_rx.recv_async().await {
                if let Err(err) = match task {
                    CompactTask::Freeze => compactor.check_then_compaction(false).await,
                    CompactTask::Flush(option_tx) => {
                        let mut result = compactor.check_then_compaction(true).await;
                        if let Some(tx) = option_tx {
                            let channel_result =
                                tx.send(()).map_err(|_| CompactionError::ChannelClose);
                            if result.is_ok() {
                                result = channel_result;
                            }
                        }
                        result
                    }
                } {
                    error!("[Compaction Error]: {}", err)
                }
            }
        });

        Ok(DB {
            mem_storage,
            lock_map: Arc::new(Default::default()),
            ctx,
            _p: Default::default(),
        })
    }

    fn test_items() -> Vec<Test> {
        let mut items = Vec::new();
        for i in 0..32 {
            items.push(Test {
                vstring: i.to_string(),
                vu32: i,
                vbool: Some(true),
            });
        }
        items
    }

    #[tokio::test(flavor = "multi_thread")]
    async fn read_from_disk() {
        let temp_dir = TempDir::new().unwrap();
        let temp_dir_l0 = TempDir::new().unwrap();

        let path = Path::from_filesystem_path(temp_dir.path()).unwrap();
        let path_l0 = Path::from_filesystem_path(temp_dir_l0.path()).unwrap();

        let mut option = DbOption::new(path, &TestSchema)
            .level_path(0, path_l0, FsOptions::Local)
            .unwrap();
        option.immutable_chunk_num = 1;
        option.immutable_chunk_max_num = 1;
        option.major_threshold_with_sst_size = 3;
        option.level_sst_magnification = 10;
        option.max_sst_file_size = 2 * 1024 * 1024;
        option.major_default_oldest_table_num = 1;
        option.trigger_type = TriggerType::Length(/* max_mutable_len */ 5);

        let db: DB<Test, TokioExecutor> = DB::new(option, TokioExecutor::current(), TestSchema)
            .await
            .unwrap();

        for (i, item) in test_items().into_iter().enumerate() {
            db.write(item, 0.into()).await.unwrap();
            if i % 5 == 0 {
                db.flush().await.unwrap();
            }
        }

        let tx = db.transaction().await;
        let key = 20.to_string();
        let option1 = tx.get(&key, Projection::All).await.unwrap().unwrap();

        dbg!(db.ctx.manifest.current().await);

        let version = db.ctx.manifest.current().await;
        assert!(!version.level_slice[1].is_empty());

        assert_eq!(option1.get().vstring, "20");
        assert_eq!(option1.get().vu32, Some(20));
        assert_eq!(option1.get().vbool, Some(true));
    }

    #[tokio::test(flavor = "multi_thread")]
    async fn test_flush() {
        let temp_dir = TempDir::new().unwrap();

        let mut option = DbOption::new(
            Path::from_filesystem_path(temp_dir.path()).unwrap(),
            &TestSchema,
        );
        option.immutable_chunk_num = 1;
        option.immutable_chunk_max_num = 1;
        option.major_threshold_with_sst_size = 3;
        option.level_sst_magnification = 10;
        option.max_sst_file_size = 2 * 1024 * 1024;
        option.major_default_oldest_table_num = 1;
        option.trigger_type = TriggerType::Length(/* max_mutable_len */ 50);

        let db: DB<Test, TokioExecutor> = DB::new(option, TokioExecutor::current(), TestSchema)
            .await
            .unwrap();

        for item in &test_items()[0..10] {
            db.write(item.clone(), 0.into()).await.unwrap();
        }
        db.flush().await.unwrap();
        for item in &test_items()[10..20] {
            db.write(item.clone(), 0.into()).await.unwrap();
        }

        dbg!(db.ctx.manifest.current().await);
        db.flush().await.unwrap();
        dbg!(db.ctx.manifest.current().await);

        let version = db.ctx.manifest.current().await;
        assert!(!version.level_slice[0].is_empty());
    }

    #[ignore = "s3"]
    #[cfg(all(feature = "aws", feature = "tokio-http"))]
    #[tokio::test(flavor = "multi_thread")]
    async fn test_s3_recover() {
        let temp_dir = TempDir::new().unwrap();

        if option_env!("AWS_ACCESS_KEY_ID").is_none()
            || option_env!("AWS_SECRET_ACCESS_KEY").is_none()
        {
            eprintln!("can not get `AWS_ACCESS_KEY_ID` and `AWS_SECRET_ACCESS_KEY`");
            return;
        }
        let key_id = std::option_env!("AWS_ACCESS_KEY_ID").unwrap().to_string();
        let secret_key = std::option_env!("AWS_SECRET_ACCESS_KEY")
            .unwrap()
            .to_string();
        let bucket = std::env::var("BUCKET_NAME").expect("expected s3 bucket not to be empty");
        let region = Some(std::env::var("AWS_REGION").expect("expected s3 region not to be empty"));
        let token = Some(std::option_env!("AWS_SESSION_TOKEN").unwrap().to_string());

        let s3_option = FsOptions::S3 {
            bucket,
            credential: Some(fusio::remotes::aws::AwsCredential {
                key_id,
                secret_key,
                token,
            }),
            endpoint: None,
            region,
            sign_payload: None,
            checksum: None,
        };
        let option = DbOption::new(
            Path::from_filesystem_path(temp_dir.path()).unwrap(),
            &TestSchema {},
        )
        .base_fs(s3_option.clone());
        {
            let db = DB::new(option.clone(), TokioExecutor::current(), TestSchema)
                .await
                .unwrap();

            for item in &test_items()[0..10] {
                db.insert(item.clone()).await.unwrap();
            }
            // flush to s3
            db.flush().await.unwrap();
            drop(db);
        }
        {
            // remove files in local disk
            let wal_path = option.wal_dir_path().to_string();
            let path = std::path::Path::new(wal_path.as_str());
            if path.exists() {
                std::fs::remove_dir_all(path).unwrap();
            }
            let version_path = option.version_log_dir_path().to_string();
            let path = std::path::Path::new(version_path.as_str());
            if path.exists() {
                std::fs::remove_dir_all(path).unwrap();
            }
        }
        // test recover from s3
        {
            let db: DB<Test, TokioExecutor> =
                DB::new(option.clone(), TokioExecutor::current(), TestSchema)
                    .await
                    .unwrap();
            let mut sort_items = BTreeMap::new();
            for item in test_items()[0..10].iter() {
                sort_items.insert(item.vstring.clone(), item.clone());
            }
            let tx = db.transaction().await;
            let mut scan = tx
                .scan((Bound::Unbounded, Bound::Unbounded))
                .projection(&["vstring", "vu32", "vbool"])
                .take()
                .await
                .unwrap();

            while let Some(actual) = scan.next().await.transpose().unwrap() {
                let (expected_key, expected) = sort_items.pop_first().unwrap();
                assert_eq!(actual.key().value, expected_key);
                assert_eq!(actual.value().as_ref().unwrap().vstring, expected.vstring);
                assert_eq!(actual.value().as_ref().unwrap().vu32, Some(expected.vu32));
                assert_eq!(actual.value().as_ref().unwrap().vbool, expected.vbool);
            }
        }
    }

    #[tokio::test(flavor = "multi_thread")]
    async fn schema_recover() {
        let temp_dir = TempDir::new().unwrap();
        let fs = Arc::new(TokioFs) as Arc<dyn DynFs>;

        let option = Arc::new(DbOption::new(
            Path::from_filesystem_path(temp_dir.path()).unwrap(),
            &TestSchema,
        ));
        fs.create_dir_all(&option.wal_dir_path()).await.unwrap();

        let (task_tx, _task_rx) = bounded(1);

        let trigger = TriggerFactory::create(option.trigger_type);
        let mem_storage: crate::DbStorage<Test> = crate::DbStorage {
            mutable: MutableMemTable::new(&option, trigger.clone(), fs, Arc::new(TestSchema))
                .await
                .unwrap(),
            immutables: Default::default(),
            compaction_tx: task_tx.clone(),
            recover_wal_ids: None,
            trigger,
            record_schema: Arc::new(TestSchema),
            option: option.clone(),
        };

        for (i, item) in test_items().into_iter().enumerate() {
            mem_storage
                .write(LogType::Full, item, (i as u32).into())
                .await
                .unwrap();
        }
        mem_storage.flush_wal().await.unwrap();
        drop(mem_storage);

        let db: DB<Test, TokioExecutor> = DB::new(
            option.as_ref().to_owned(),
            TokioExecutor::current(),
            TestSchema,
        )
        .await
        .unwrap();

        let mut sort_items = BTreeMap::new();
        for item in test_items() {
            sort_items.insert(item.vstring.clone(), item);
        }
        {
            let tx = db.transaction().await;
            let mut scan = tx
                .scan((Bound::Unbounded, Bound::Unbounded))
                .take()
                .await
                .unwrap();

            while let Some(entry) = scan.next().await.transpose().unwrap() {
                let (_, test) = sort_items.pop_first().unwrap();

                assert_eq!(entry.key().value, test.key());
                assert_eq!(entry.value().as_ref().unwrap().vstring, test.vstring);
                assert_eq!(entry.value().as_ref().unwrap().vu32, Some(test.vu32));
                assert_eq!(entry.value().as_ref().unwrap().vbool, test.vbool);
            }
        }
    }

    #[tokio::test(flavor = "multi_thread")]
    async fn dyn_schema_recover() {
        let temp_dir = TempDir::new().unwrap();
        let manager = StoreManager::new(FsOptions::Local, vec![]).unwrap();

        let dyn_schema = Arc::new(test_dyn_item_schema());
        let option = Arc::new(DbOption::new(
            Path::from_filesystem_path(temp_dir.path()).unwrap(),
            dyn_schema.as_ref(),
        ));
        manager
            .base_fs()
            .create_dir_all(&option.wal_dir_path())
            .await
            .unwrap();

        let (task_tx, _task_rx) = bounded(1);

        let trigger = TriggerFactory::create(option.trigger_type);
        let mem_storage: crate::DbStorage<DynRecord> = crate::DbStorage {
            mutable: MutableMemTable::new(
                &option,
                trigger.clone(),
                manager.base_fs().clone(),
                dyn_schema.clone(),
            )
            .await
            .unwrap(),
            immutables: Default::default(),
            compaction_tx: task_tx.clone(),
            recover_wal_ids: None,
            trigger,
            record_schema: dyn_schema.clone(),
            option,
        };

        for item in test_dyn_items().into_iter() {
            mem_storage
                .write(LogType::Full, item, 0_u32.into())
                .await
                .unwrap();
        }
        mem_storage.flush_wal().await.unwrap();
        drop(mem_storage);

        let option = DbOption::new(
            Path::from_filesystem_path(temp_dir.path()).unwrap(),
            dyn_schema.as_ref(),
        );
        let dyn_schema = test_dyn_item_schema();
        let db: DB<DynRecord, TokioExecutor> =
            DB::new(option, TokioExecutor::current(), dyn_schema)
                .await
                .unwrap();

        let mut sort_items = BTreeMap::new();
        for item in test_dyn_items() {
            sort_items.insert(item.key().to_key(), item);
        }

        {
            let tx = db.transaction().await;
            let mut scan = tx
                .scan((Bound::Unbounded, Bound::Unbounded))
                .projection(&["id", "age", "height"])
                .take()
                .await
                .unwrap();

            while let Some(entry) = scan.next().await.transpose().unwrap() {
                let columns1 = entry.value().unwrap().columns;
                let (_, record) = sort_items.pop_first().unwrap();
                let columns2 = record.as_record_ref().columns;

                assert_eq!(columns1.get(1), columns2.get(1));
                assert_eq!(columns1.get(2), columns2.get(2));
            }
        }
    }

    #[tokio::test(flavor = "multi_thread")]
    async fn test_get_removed() {
        let temp_dir = TempDir::new().unwrap();

        let mut option = DbOption::new(
            Path::from_filesystem_path(temp_dir.path()).unwrap(),
            &TestSchema,
        );
        option.immutable_chunk_num = 1;
        option.immutable_chunk_max_num = 1;
        option.major_threshold_with_sst_size = 3;
        option.major_default_oldest_table_num = 1;
        option.trigger_type = TriggerType::Length(5);
        let db: DB<Test, TokioExecutor> = DB::new(option, TokioExecutor::current(), TestSchema)
            .await
            .unwrap();

        for (idx, item) in test_items().into_iter().enumerate() {
            if idx % 2 == 0 {
                db.write(item, 0.into()).await.unwrap();
            } else {
                db.remove(item.vstring).await.unwrap();
            }
        }

        for i in 0..32 {
            let vstring = db
                .get(&i.to_string(), |e| Some(e.get().vstring.to_string()))
                .await
                .unwrap();
            if i % 2 == 0 {
                assert!(vstring.is_some());
                assert_eq!(vstring, Some(i.to_string()));
            } else {
                assert!(vstring.is_none());
            }
        }
    }

    #[tokio::test(flavor = "multi_thread")]
    async fn test_read_write_dyn() {
        let temp_dir = TempDir::new().unwrap();

        let dyn_schema = test_dyn_item_schema();
        let mut option = DbOption::new(
            Path::from_filesystem_path(temp_dir.path()).unwrap(),
            &dyn_schema,
        );
        option.immutable_chunk_num = 1;
        option.immutable_chunk_max_num = 1;
        option.major_threshold_with_sst_size = 3;
        option.level_sst_magnification = 10;
        option.max_sst_file_size = 2 * 1024 * 1024;
        option.major_default_oldest_table_num = 1;
        option.trigger_type = TriggerType::Length(5);

        let db: DB<DynRecord, TokioExecutor> =
            DB::new(option, TokioExecutor::current(), dyn_schema)
                .await
                .unwrap();

        for (i, item) in test_dyn_items().into_iter().enumerate() {
            if i == 28 {
                db.remove(item.key().to_key()).await.unwrap();
            } else {
                db.write(item, 0.into()).await.unwrap();
            }
        }

        dbg!(db.ctx.manifest.current().await);
        // test get
        {
            let tx = db.transaction().await;

            for i in 0..50 {
                let key = Value::Int64(i as i64);
                let option1 = tx.get(&key, Projection::All).await.unwrap();
                if i == 28 {
                    assert!(option1.is_none());
                    continue;
                }
                let entry = option1.unwrap();
                let record_ref = entry.get();

                assert_eq!(
                    record_ref.columns.first().unwrap(),
                    &ValueRef::Int64(i as i64),
                );
                let height = record_ref.columns.get(2).unwrap();
                if i < 45 {
                    assert_eq!(*height, ValueRef::Int16(20 * i as i16),);
                } else {
                    assert_eq!(*height, ValueRef::Null);
                }
                assert_eq!(
                    record_ref.columns.get(3).unwrap(),
                    &ValueRef::Int32(200 * i),
                );
                assert_eq!(
                    record_ref.columns.get(4).unwrap(),
                    &ValueRef::String(i.to_string().as_str()),
                );
                assert_eq!(
                    record_ref.columns.get(5).unwrap(),
                    &ValueRef::String(format!("{}@tonbo.io", i).as_str()),
                );
                assert_eq!(
                    record_ref.columns.get(6).unwrap(),
                    &ValueRef::Boolean(i % 2 == 0),
                );
                assert_eq!(
                    record_ref.columns.get(7).unwrap(),
                    &ValueRef::Binary(i.to_le_bytes().as_slice()),
                );
                assert_eq!(
                    record_ref.columns.get(8).unwrap(),
                    &ValueRef::Float32(i as f32 * 1.11),
                );
                assert_eq!(
                    record_ref.columns.get(9).unwrap(),
                    &ValueRef::Float64(i as f64 * 1.01),
                );
            }
            tx.commit().await.unwrap();
        }
        // test scan
        {
            let tx = db.transaction().await;
            let lower = Value::Int64(0_i64);
            let upper = Value::Int64(49_i64);
            let mut scan = tx
                .scan((Bound::Included(&lower), Bound::Included(&upper)))
                .projection(&["id", "height", "bytes", "grade", "price"])
                .take()
                .await
                .unwrap();

            let mut i = 0_i64;
            while let Some(entry) = scan.next().await.transpose().unwrap() {
                if i == 28 {
                    assert!(entry.value().is_none());
                    i += 1;
                    continue;
                }
                let columns = entry.value().unwrap().columns;

                let primary_key_col = columns.first().unwrap();
                assert_eq!(primary_key_col, &ValueRef::Int64(i));

                let height = columns.get(2).unwrap();
                if i < 45 {
                    assert_eq!(height, &ValueRef::Int16(i as i16 * 20));
                } else {
                    assert_eq!(height, &ValueRef::Null);
                }

                let weight = columns.get(3).unwrap();
                assert_eq!(*weight, ValueRef::Null);

                let name = columns.get(4).unwrap();
                assert_eq!(name, &ValueRef::Null);

                let enabled = columns.get(6).unwrap();
                assert_eq!(*enabled, ValueRef::Null);

                let bytes = columns.get(7).unwrap();
                assert_eq!(
                    bytes,
                    &ValueRef::Binary((i as i32).to_le_bytes().as_slice())
                );

                let col = columns.get(8).unwrap();
                assert_eq!(*col, ValueRef::Float32(i as f32 * 1.11));

                let col = columns.get(9).unwrap();
                assert_eq!(*col, ValueRef::Float64(i as f64 * 1.01));
                i += 1
            }
        }
    }

    #[tokio::test(flavor = "multi_thread")]
    async fn test_dyn_multiple_db() {
        let temp_dir1 = TempDir::with_prefix("db1").unwrap();

        let dyn_schema = test_dyn_item_schema();
        let mut option = DbOption::new(
            Path::from_filesystem_path(temp_dir1.path()).unwrap(),
            &dyn_schema,
        );
        option.immutable_chunk_num = 1;
        option.immutable_chunk_max_num = 1;
        option.major_threshold_with_sst_size = 3;
        option.major_default_oldest_table_num = 1;
        option.trigger_type = TriggerType::Length(5);

        let temp_dir2 = TempDir::with_prefix("db2").unwrap();
        let mut option2 = DbOption::new(
            Path::from_filesystem_path(temp_dir2.path()).unwrap(),
            &dyn_schema,
        );
        option2.immutable_chunk_num = 1;
        option2.immutable_chunk_max_num = 1;
        option2.major_threshold_with_sst_size = 3;
        option2.major_default_oldest_table_num = 1;
        option2.trigger_type = TriggerType::Length(5);

        let temp_dir3 = TempDir::with_prefix("db3").unwrap();
        let mut option3 = DbOption::new(
            Path::from_filesystem_path(temp_dir3.path()).unwrap(),
            &dyn_schema,
        );
        option3.immutable_chunk_num = 1;
        option3.immutable_chunk_max_num = 1;
        option3.major_threshold_with_sst_size = 3;
        option3.major_default_oldest_table_num = 1;
        option3.trigger_type = TriggerType::Length(5);

        let db1: DB<DynRecord, TokioExecutor> =
            DB::new(option, TokioExecutor::current(), test_dyn_item_schema())
                .await
                .unwrap();
        let db2: DB<DynRecord, TokioExecutor> =
            DB::new(option2, TokioExecutor::current(), test_dyn_item_schema())
                .await
                .unwrap();
        let db3: DB<DynRecord, TokioExecutor> =
            DB::new(option3, TokioExecutor::current(), test_dyn_item_schema())
                .await
                .unwrap();

        for (i, item) in test_dyn_items().into_iter().enumerate() {
            if i >= 40 {
                db3.write(item, 0.into()).await.unwrap();
            } else if i % 2 == 0 {
                db1.write(item, 0.into()).await.unwrap();
            } else {
                db2.write(item, 0.into()).await.unwrap();
            }
        }

        // test get
        {
            let tx1 = db1.transaction().await;
            let tx2 = db2.transaction().await;
            let tx3 = db3.transaction().await;

            for i in 0..50 {
                let key = Value::Int64(i as i64);
                let option1 = tx1.get(&key, Projection::All).await.unwrap();
                let option2 = tx2.get(&key, Projection::All).await.unwrap();
                let option3 = tx3.get(&key, Projection::All).await.unwrap();
                let entry = if i >= 40 {
                    assert!(option2.is_none());
                    assert!(option1.is_none());
                    option3.unwrap()
                } else if i % 2 == 0 {
                    assert!(option2.is_none());
                    assert!(option3.is_none());
                    option1.unwrap()
                } else {
                    assert!(option1.is_none());
                    assert!(option3.is_none());
                    option2.unwrap()
                };
                let record_ref = entry.get();

                assert_eq!(
                    record_ref.columns.first().unwrap(),
                    &ValueRef::Int64(i as i64),
                );
                assert_eq!(
                    record_ref.columns.get(3).unwrap(),
                    &ValueRef::Int32(200 * i),
                );
                assert_eq!(
                    record_ref.columns.get(4).unwrap(),
                    &ValueRef::String(i.to_string().as_str()),
                );
            }
            tx1.commit().await.unwrap();
        }
        // test scan
        {
            let tx1 = db1.transaction().await;
            let lower = Value::Int64(8_i64);
            let upper = Value::Int64(43_i64);
            let mut scan = tx1
                .scan((Bound::Included(&lower), Bound::Included(&upper)))
                .projection(&["id", "age"])
                .take()
                .await
                .unwrap();

            let mut i = 8_i64;
            while let Some(entry) = scan.next().await.transpose().unwrap() {
                let columns = entry.value().unwrap().columns;

                let primary_key_col = columns.first().unwrap();
                assert_eq!(primary_key_col, &ValueRef::Int64(i));

                i += 2
            }
            assert_eq!(i, 40);
            let tx2 = db2.transaction().await;
            let mut scan = tx2
                .scan((Bound::Included(&lower), Bound::Included(&upper)))
                .projection(&["id", "age"])
                .take()
                .await
                .unwrap();

            let mut i = 9_i64;
            while let Some(entry) = scan.next().await.transpose().unwrap() {
                let columns = entry.value().unwrap().columns;

                let primary_key_col = columns.first().unwrap();
                assert_eq!(primary_key_col, &ValueRef::Int64(i));

                i += 2
            }
            assert_eq!(i, 41);
            let tx3 = db3.transaction().await;
            let mut scan = tx3
                .scan((Bound::Included(&lower), Bound::Included(&upper)))
                .projection(&["id", "age"])
                .take()
                .await
                .unwrap();

            let mut i = 40_i64;
            while let Some(entry) = scan.next().await.transpose().unwrap() {
                let columns = entry.value().unwrap().columns;

                let primary_key_col = columns.first().unwrap();
                assert_eq!(primary_key_col, &ValueRef::Int64(i));

                i += 1
            }
        }
    }

    #[test]
    fn build_test() {
        let t = trybuild::TestCases::new();
        t.pass("tests/success/*.rs");
    }
    #[test]
    fn fail_build_test() {
        let t = trybuild::TestCases::new();
        t.compile_fail("tests/fail/*.rs");
    }
}<|MERGE_RESOLUTION|>--- conflicted
+++ resolved
@@ -465,17 +465,10 @@
     pub(crate) async fn write(&self, record: R, ts: Timestamp) -> Result<(), DbError> {
         let mem_storage = self.mem_storage.read().await;
 
-<<<<<<< HEAD
-        let write_result = schema.write(LogType::Full, record, ts).await?;
+        let write_result = mem_storage.write(LogType::Full, record, ts).await?;
         if write_result.needs_compaction() {
-            let _ = schema.compaction_tx.try_send(CompactTask::Freeze);
+            let _ = mem_storage.compaction_tx.try_send(CompactTask::Freeze);
         };
-=======
-        if mem_storage.write(LogType::Full, record, ts).await? {
-            let _ = mem_storage.compaction_tx.try_send(CompactTask::Freeze);
-        }
-
->>>>>>> 235208dd
         Ok(())
     }
 
@@ -502,15 +495,9 @@
             } else {
                 mem_storage.write(LogType::Full, first, ts).await?
             };
-<<<<<<< HEAD
             if is_excess.needs_compaction() {
-                let _ = schema.compaction_tx.try_send(CompactTask::Freeze);
+                let _ = mem_storage.compaction_tx.try_send(CompactTask::Freeze);
             };
-=======
-            if is_excess {
-                let _ = mem_storage.compaction_tx.try_send(CompactTask::Freeze);
-            }
->>>>>>> 235208dd
         };
 
         Ok(())
@@ -663,15 +650,9 @@
                     };
 
                     // Compact during recovery if exceeded memory threshold
-<<<<<<< HEAD
                     if is_excess.needs_compaction() {
-                        let _ = schema.compaction_tx.try_send(CompactTask::Freeze);
+                        let _ = mem_storage.compaction_tx.try_send(CompactTask::Freeze);
                     };
-=======
-                    if is_excess {
-                        let _ = mem_storage.compaction_tx.try_send(CompactTask::Freeze);
-                    }
->>>>>>> 235208dd
                 }
             }
         }

--- conflicted
+++ resolved
@@ -947,16 +947,11 @@
     use crate::{
         compaction::{CompactTask, CompactionError, Compactor},
         executor::{tokio::TokioExecutor, Executor},
-<<<<<<< HEAD
-        fs::{manager::StoreManager, FileId},
+        fs::{generate_file_id, manager::StoreManager, FileId},
         inmem::{
             immutable::tests::{TestImmutableArrays, TestSchema},
             mutable::Mutable,
         },
-=======
-        fs::{generate_file_id, manager::StoreManager},
-        inmem::{immutable::tests::TestImmutableArrays, mutable::Mutable},
->>>>>>> 74f62e2d
         record::{
             internal::InternalRecordRef,
             runtime::test::{test_dyn_item_schema, test_dyn_items},
@@ -1291,13 +1286,8 @@
                 .unwrap();
 
             vec![(
-<<<<<<< HEAD
-                Some(FileId::new()),
+                Some(generate_file_id()),
                 Immutable::new(mutable.data, TestSchema {}.arrow_schema().clone()),
-=======
-                Some(generate_file_id()),
-                Immutable::from((mutable.data, &RecordInstance::Normal)),
->>>>>>> 74f62e2d
             )]
         };
 

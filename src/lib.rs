--- conflicted
+++ resolved
@@ -642,12 +642,8 @@
         Ok(schema)
     }
 
-<<<<<<< HEAD
     // Write individual record to mutable memtable
-    async fn write(&self, log_ty: LogType, record: R, ts: Timestamp) -> Result<bool, DbError<R>> {
-=======
     async fn write(&self, log_ty: LogType, record: R, ts: Timestamp) -> Result<bool, DbError> {
->>>>>>> dd1a51a1
         self.mutable.insert(log_ty, record, ts).await
     }
 
@@ -667,12 +663,8 @@
         key: <R::Schema as Schema>::Key,
         ts: Timestamp,
         value: Option<R>,
-<<<<<<< HEAD
-    ) -> Result<bool, DbError<R>> {
+    ) -> Result<bool, DbError> {
         // Passes in None as we do not need it to be durably logged
-=======
-    ) -> Result<bool, DbError> {
->>>>>>> dd1a51a1
         self.mutable.append(None, key, ts, value).await
     }
 
@@ -744,22 +736,14 @@
                 .any(|(_, immutable)| immutable.check_conflict(key, ts))
     }
 
-<<<<<<< HEAD
     // Flush the write ahead log to disk
-    async fn flush_wal(&self) -> Result<(), DbError<R>> {
-=======
     async fn flush_wal(&self) -> Result<(), DbError> {
->>>>>>> dd1a51a1
         self.mutable.flush_wal().await?;
         Ok(())
     }
 
-<<<<<<< HEAD
     // Remove all WALs from the filesystem
-    async fn destroy(&mut self, manager: &StoreManager) -> Result<(), DbError<R>> {
-=======
     async fn destroy(&mut self, manager: &StoreManager) -> Result<(), DbError> {
->>>>>>> dd1a51a1
         self.mutable.destroy().await?;
 
         let base_fs = manager.base_fs();

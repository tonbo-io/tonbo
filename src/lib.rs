--- conflicted
+++ resolved
@@ -1016,12 +1016,8 @@
     use tracing::error;
 
     use crate::{
-<<<<<<< HEAD
+        cast_arc_value,
         compaction::{leveled::LeveledCompactor, CompactTask, CompactionError, Compactor},
-=======
-        cast_arc_value,
-        compaction::{CompactTask, CompactionError, Compactor},
->>>>>>> 7c724531
         context::Context,
         executor::{tokio::TokioExecutor, Executor},
         fs::{generate_file_id, manager::StoreManager},

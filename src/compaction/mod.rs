--- conflicted
+++ resolved
@@ -84,27 +84,9 @@
             return Ok(());
         }
 
-<<<<<<< HEAD
-        let trigger_clone = guard.trigger.clone();
-        let mutable = mem::replace(
-            &mut guard.mutable,
-            Mutable::new(
-                &self.option,
-                trigger_clone,
-                self.manager.base_fs(),
-                self.record_schema.clone(),
-            )
-            .await?,
-        );
-        let (file_id, immutable) = mutable.into_immutable().await?;
-
-        guard.immutables.push((file_id, immutable));
-        if guard.immutables.len() > self.option.immutable_chunk_max_num {
-=======
         if (is_manual && !guard.immutables.is_empty())
             || guard.immutables.len() > self.option.immutable_chunk_max_num
         {
->>>>>>> e3e5349b
             let recover_wal_ids = guard.recover_wal_ids.take();
             drop(guard);
 

--- conflicted
+++ resolved
@@ -13,13 +13,8 @@
     Parquet(#[from] parquet::errors::ParquetError),
     #[error("compaction fusio error: {0}")]
     Fusio(#[from] fusio::Error),
-<<<<<<< HEAD
     #[error("compaction manifest storage error: {0}")]
-    Manifest(#[from] ManifestStorageError<R>),
-=======
-    #[error("compaction version error: {0}")]
-    Version(#[from] VersionError),
->>>>>>> 1522a0b5
+    Manifest(#[from] ManifestStorageError),
     #[error("compaction logger error: {0}")]
     Logger(#[from] fusio_log::error::LogError),
     #[error("compaction channel is closed")]

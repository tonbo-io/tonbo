--- conflicted
+++ resolved
@@ -349,47 +349,9 @@
                             None,
                             ProjectionMask::all(),
                             None,
+                            instance.primary_key_indices(),
                         )
-<<<<<<< HEAD
                         .await?,
-=======
-                        .await?;
-
-                    streams.push(ScanStream::SsTable {
-                        inner: SsTable::open(ctx.parquet_lru.clone(), scope.gen, file)
-                            .await?
-                            .scan(
-                                (Bound::Unbounded, Bound::Unbounded),
-                                u32::MAX.into(),
-                                None,
-                                ProjectionMask::all(),
-                                None, // Default order for compaction
-                                instance.primary_key_indices(),
-                            )
-                            .await?,
-                    });
-                }
-            } else {
-                let (lower, upper) = Compactor::<R, E>::full_scope(&meet_scopes_l)?;
-                let level_scan_l = LevelStream::new(
-                    version,
-                    level,
-                    start_l,
-                    end_l,
-                    (Bound::Included(lower), Bound::Included(upper)),
-                    u32::MAX.into(),
-                    None,
-                    ProjectionMask::all(),
-                    level_fs.clone(),
-                    ctx.parquet_lru.clone(),
-                    None, // Default order for compaction
-                    instance.primary_key_indices(),
-                )
-                .ok_or(CompactionError::EmptyLevel)?;
-
-                streams.push(ScanStream::Level {
-                    inner: level_scan_l,
->>>>>>> ff331dce
                 });
             }
         } else {
@@ -406,37 +368,14 @@
                 level_fs.clone(),
                 ctx.parquet_lru.clone(),
                 None,
+                instance.primary_key_indices(),
             )
             .ok_or(CompactionError::EmptyLevel)?;
 
-<<<<<<< HEAD
             streams.push(ScanStream::Level {
                 inner: level_scan_l,
             });
         }
-=======
-            let level_l_path = option.level_fs_path(level + 1).unwrap_or(&option.base_path);
-            let level_l_fs = ctx.manager.get_fs(level_l_path);
-
-            // Pushes next level SSTs that fall in the range
-            if !meet_scopes_ll.is_empty() {
-                let (lower, upper) = Compactor::<R, E>::full_scope(&meet_scopes_ll)?;
-                let level_scan_ll = LevelStream::new(
-                    version,
-                    level + 1,
-                    start_ll,
-                    end_ll,
-                    (Bound::Included(lower), Bound::Included(upper)),
-                    u32::MAX.into(),
-                    None,
-                    ProjectionMask::all(),
-                    level_l_fs.clone(),
-                    ctx.parquet_lru.clone(),
-                    None, // Default order for compaction
-                    instance.primary_key_indices(),
-                )
-                .ok_or(CompactionError::EmptyLevel)?;
->>>>>>> ff331dce
 
         let level_l_path = option.level_fs_path(level + 1).unwrap_or(&option.base_path);
         let level_l_fs = ctx.manager.get_fs(level_l_path);
@@ -457,6 +396,7 @@
                 level_l_fs.clone(),
                 ctx.parquet_lru.clone(),
                 None,
+                instance.primary_key_indices(),
             )
             .ok_or(CompactionError::EmptyLevel)?;
 

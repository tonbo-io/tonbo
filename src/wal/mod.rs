--- conflicted
+++ resolved
@@ -15,7 +15,8 @@
     time::{Duration, Instant},
 };
 
-<<<<<<< HEAD
+use arrow_array::{BooleanArray, RecordBatch};
+use arrow_schema::{DataType, Field};
 use fusio::{
     DynFs,
     executor::{Executor, JoinHandle, Timer},
@@ -27,16 +28,11 @@
     channel::{mpsc, oneshot},
     executor::block_on,
 };
-use typed_arrow::arrow_array::RecordBatch;
-
-use crate::{db::Mode, wal::metrics::WalMetrics};
-=======
-use arrow_array::{BooleanArray, RecordBatch};
-use arrow_schema::{DataType, Field};
-use fusio::executor::{Executor, Timer};
-
-use crate::{db::Mode, inmem::immutable::memtable::MVCC_TOMBSTONE_COL, mvcc::Timestamp};
->>>>>>> 739a5655
+
+use crate::{
+    db::Mode, inmem::immutable::memtable::MVCC_TOMBSTONE_COL, mvcc::Timestamp,
+    wal::metrics::WalMetrics,
+};
 
 pub mod frame;
 pub mod metrics;
@@ -158,7 +154,8 @@
 {
     sender: mpsc::Sender<writer::WriterMsg>,
     queue_depth: Arc<AtomicUsize>, // current queue occupancy
-    next_payload_seq: AtomicU64, // logical seq handed to each submitted payload (embedded in frames)
+    next_payload_seq: AtomicU64,   /* logical seq handed to each submitted payload (embedded in
+                                    * frames) */
     join: Mutex<Option<E::JoinHandle<WalResult<()>>>>,
 }
 
@@ -239,10 +236,7 @@
 
     /// Enqueue a payload to the WAL writer.
     pub async fn submit(&self, payload: WalPayload) -> WalResult<WalTicket<E>> {
-        let payload_seq = self
-            .inner
-            .next_payload_seq
-            .fetch_add(1, Ordering::SeqCst);
+        let payload_seq = self.inner.next_payload_seq.fetch_add(1, Ordering::SeqCst);
         let (ack_tx, ack_rx) = oneshot::channel();
         let enqueued_at = Instant::now();
 
@@ -377,17 +371,6 @@
 where
     E: Executor + Timer,
 {
-<<<<<<< HEAD
-=======
-    #[allow(dead_code)]
-    pub(crate) fn new(seq: u64) -> Self {
-        Self {
-            seq,
-            _exec: PhantomData,
-        }
-    }
-
->>>>>>> 739a5655
     /// Resolve once durability is achieved.
     pub async fn durable(self) -> WalResult<WalAck> {
         match self.receiver.await {

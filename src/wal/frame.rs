//! Frame encoding and decoding primitives for the WAL.

<<<<<<< HEAD
use std::{convert::TryFrom, io::Cursor};

use arrow_ipc::{reader::StreamReader, writer::StreamWriter};
=======
use std::convert::TryFrom;
use std::mem::size_of;

>>>>>>> bed5830c
use crc32c::crc32c;
use typed_arrow::arrow_array::RecordBatch;

use crate::wal::{WalError, WalPayload, WalResult};

/// Maximum supported frame version.
pub const FRAME_VERSION: u16 = 1;

<<<<<<< HEAD
/// Magic constant identifying Tonbo WAL frames (`"TONW"`).
pub const FRAME_MAGIC: u32 = 0x544F_4E57;
=======
/// Magic constant identifying Tonbo WAL frames (`"TONQ"`).
/// ASCII tag stays human-readable while landing on a 32-bit prime for cheap corruption checks.
pub const FRAME_MAGIC: u32 = 0x544F_4E51;
>>>>>>> bed5830c

/// First sequence number written to disk.
///
/// Leaving `0` unused keeps a sentinel reserved for unset/invalid sequences in
/// intermediate buffers and metrics, which makes tail recovery checks easier to
/// reason about and mirrors other log formats that treat zero as "no value".
pub const INITIAL_FRAME_SEQ: u64 = 1;

/// Total number of header bytes emitted for each frame.
<<<<<<< HEAD
pub const FRAME_HEADER_SIZE: usize = 4 + 2 + 2 + 8 + 4 + 4;

/// Payload prefix size for `TxnAppend` frames: provisional id + mode + reserved bytes.
///
/// We reserve 7 bytes following the mode so future metadata (e.g. schema hashes,
/// compression hints) can slot in without reshaping the layout or bumping the
/// frame version.
const TXN_APPEND_PREFIX_SIZE: usize = 8 + 1 + 7;
/// Number of reserved bytes after the mode byte in a `TxnAppend` payload.
const TXN_APPEND_RESERVED_BYTES: usize = 7;
/// Discriminant for dynamic-mode appends written in the `TxnAppend` payload.
const APPEND_MODE_DYN: u8 = 0;
/// Discriminant reserved for typed-mode appends.
const APPEND_MODE_TYPED: u8 = 1;
/// Payload size for `TxnCommit` frames (provisional id + commit timestamp).
const TXN_COMMIT_PAYLOAD_SIZE: usize = 8 + 8;

/// Encoded frame payload paired with its discriminant.
#[derive(Debug, Clone)]
pub struct Frame {
    frame_type: FrameType,
    payload: Vec<u8>,
}

impl Frame {
    /// Construct a new frame payload.
    pub fn new(frame_type: FrameType, payload: Vec<u8>) -> Self {
        Self {
            frame_type,
            payload,
        }
    }

    /// Access the frame type.
    pub fn frame_type(&self) -> FrameType {
        self.frame_type
    }

    /// Access the encoded payload bytes.
    pub fn payload(&self) -> &[u8] {
        &self.payload
    }

    /// Consume the frame and return the payload bytes.
    pub fn into_payload(self) -> Vec<u8> {
        self.payload
    }

    /// Build a [`FrameHeader`] for this payload using the supplied sequence.
    pub fn header(&self, seq: u64) -> FrameHeader {
        FrameHeader::new(seq, self.frame_type, &self.payload)
    }

    /// Serialize the frame into bytes by prepending the computed header.
    pub fn into_bytes(self, seq: u64) -> Vec<u8> {
        let header = FrameHeader::new(seq, self.frame_type, &self.payload);
        let mut buf = Vec::with_capacity(FRAME_HEADER_SIZE + self.payload.len());
        header.encode_into(&mut buf);
        buf.extend_from_slice(&self.payload);
        buf
    }
=======
pub const FRAME_HEADER_SIZE: usize = frame_header_size();

const fn frame_header_size() -> usize {
    size_of::<u32>()   // magic
        + size_of::<u16>() // version
        + size_of::<u16>() // frame type discriminant
        + size_of::<u64>() // sequence
        + size_of::<u32>() // payload length
        + size_of::<u32>() // payload crc32c
>>>>>>> bed5830c
}

/// Discriminant describing the logical frame type.
#[derive(Debug, Clone, Copy, PartialEq, Eq)]
pub enum FrameType {
    /// Transaction begin marker.
    TxnBegin,
    /// Transaction append payload.
    TxnAppend,
    /// Transaction commit marker.
    TxnCommit,
    /// Transaction abort marker.
    TxnAbort,
    /// Advisory seal marker.
    SealMarker,
    /// Reserved for future typed payloads.
    #[allow(dead_code)]
    TypedAppend,
}

impl FrameType {
    /// Return the on-disk discriminant for the frame type.
    pub const fn as_u16(self) -> u16 {
        match self {
            FrameType::TxnBegin => 0,
            FrameType::TxnAppend => 1,
            FrameType::TxnCommit => 2,
            FrameType::TxnAbort => 3,
            FrameType::SealMarker => 4,
            FrameType::TypedAppend => 5,
        }
    }
}

impl From<FrameType> for u16 {
    fn from(value: FrameType) -> Self {
        value.as_u16()
    }
}

impl TryFrom<u16> for FrameType {
    type Error = ();

    fn try_from(value: u16) -> Result<Self, Self::Error> {
        match value {
            0 => Ok(FrameType::TxnBegin),
            1 => Ok(FrameType::TxnAppend),
            2 => Ok(FrameType::TxnCommit),
            3 => Ok(FrameType::TxnAbort),
            4 => Ok(FrameType::SealMarker),
            5 => Ok(FrameType::TypedAppend),
            _ => Err(()),
        }
    }
}

/// Header prepended to every frame on disk.
#[derive(Debug, Clone)]
pub struct FrameHeader {
    /// Magic constant.
    pub magic: u32,
    /// Version number of the frame format.
    pub version: u16,
    /// Frame discriminant.
    pub frame_type: FrameType,
    /// Monotonically increasing frame sequence.
    ///
    /// Sequences start at [`INITIAL_FRAME_SEQ`] so `0` remains an explicit
    /// "unset" sentinel when staging frames or emitting metrics.
    pub seq: u64,
    /// Payload length in bytes.
    pub len: u32,
    /// CRC32C checksum covering only the payload bytes.
    ///
    /// We checksum the body instead of the header so the encoder can finalize
    /// header fields (including the CRC itself) without rehashing, and because
    /// payload corruption is the durability risk we need to detect; header
    /// fields receive explicit validation during decode.
    pub crc32c: u32,
}

impl FrameHeader {
    /// Construct a header for the provided payload bytes and sequence.
    pub fn new(seq: u64, frame_type: FrameType, payload: &[u8]) -> Self {
        debug_assert!(seq >= INITIAL_FRAME_SEQ, "frame sequence must be non-zero");
        Self {
            magic: FRAME_MAGIC,
            version: FRAME_VERSION,
            frame_type,
            seq,
            len: payload.len() as u32,
            crc32c: crc32c(payload),
        }
    }

    /// Serialize the header into the provided buffer.
    pub fn encode_into(&self, buf: &mut Vec<u8>) {
        buf.extend_from_slice(&self.magic.to_le_bytes());
        buf.extend_from_slice(&self.version.to_le_bytes());
        buf.extend_from_slice(&u16::from(self.frame_type).to_le_bytes());
        buf.extend_from_slice(&self.seq.to_le_bytes());
        buf.extend_from_slice(&self.len.to_le_bytes());
        buf.extend_from_slice(&self.crc32c.to_le_bytes());
    }

    /// Parse a header from the provided bytes.
    pub fn decode_from(bytes: &[u8]) -> WalResult<(Self, &[u8])> {
        if bytes.len() < FRAME_HEADER_SIZE {
            return Err(WalError::Corrupt("frame header truncated"));
        }

        let (header_bytes, rest) = bytes.split_at(FRAME_HEADER_SIZE);
        let mut magic_bytes = [0u8; 4];
        magic_bytes.copy_from_slice(&header_bytes[0..4]);
        let magic = u32::from_le_bytes(magic_bytes);
        if magic != FRAME_MAGIC {
            return Err(WalError::Corrupt("frame magic mismatch"));
        }

        let mut version_bytes = [0u8; 2];
        version_bytes.copy_from_slice(&header_bytes[4..6]);
        let version = u16::from_le_bytes(version_bytes);
        if version != FRAME_VERSION {
            return Err(WalError::Corrupt("unsupported frame version"));
        }

        let mut frame_type_bytes = [0u8; 2];
        frame_type_bytes.copy_from_slice(&header_bytes[6..8]);
        let frame_type_u16 = u16::from_le_bytes(frame_type_bytes);
        let frame_type = FrameType::try_from(frame_type_u16)
            .map_err(|_| WalError::Corrupt("unknown frame type"))?;

        let mut seq_bytes = [0u8; 8];
        seq_bytes.copy_from_slice(&header_bytes[8..16]);
        let seq = u64::from_le_bytes(seq_bytes);
        if seq == 0 {
            return Err(WalError::Corrupt("frame sequence zero is reserved"));
        }

        let mut len_bytes = [0u8; 4];
        len_bytes.copy_from_slice(&header_bytes[16..20]);
        let len = u32::from_le_bytes(len_bytes);

        let mut crc_bytes = [0u8; 4];
        crc_bytes.copy_from_slice(&header_bytes[20..24]);
        let crc32c_expected = u32::from_le_bytes(crc_bytes);

        let payload_len = len as usize;
        if rest.len() < payload_len {
            return Err(WalError::Corrupt("frame payload truncated"));
        }

        let (payload, remaining) = rest.split_at(payload_len);
        let crc32c_actual = crc32c(payload);
        if crc32c_actual != crc32c_expected {
            return Err(WalError::Corrupt("frame payload crc32c mismatch"));
        }

        let header = FrameHeader {
            magic,
            version,
            frame_type,
            seq,
            len,
            crc32c: crc32c_expected,
        };

        Ok((header, remaining))
<<<<<<< HEAD
    }
}

/// Encode a WAL payload into one or more frames using the provided provisional id.
pub fn encode_payload(payload: WalPayload, provisional_id: u64) -> WalResult<Vec<Frame>> {
    match payload {
        WalPayload::DynBatch { batch, commit_ts } => {
            let append = encode_txn_append_dyn(provisional_id, batch)?;
            let commit = encode_txn_commit(provisional_id, commit_ts);
            Ok(vec![
                Frame::new(FrameType::TxnAppend, append),
                Frame::new(FrameType::TxnCommit, commit),
            ])
        }
        WalPayload::TypedRows { .. } => Err(WalError::Unimplemented("typed wal payload encoding")),
        WalPayload::Control { .. } => Err(WalError::Unimplemented("control wal payload encoding")),
=======
>>>>>>> bed5830c
    }
}

fn encode_txn_append_dyn(provisional_id: u64, batch: RecordBatch) -> WalResult<Vec<u8>> {
    let mut payload = Vec::with_capacity(TXN_APPEND_PREFIX_SIZE);
    payload.extend_from_slice(&provisional_id.to_le_bytes());
    payload.push(APPEND_MODE_DYN);
    payload.extend_from_slice(&[0u8; TXN_APPEND_RESERVED_BYTES]);

    // Encode the RecordBatch using Arrow IPC streaming so the payload is
    // self-contained and can be decoded via StreamReader during recovery.
    let mut ipc_buf = Vec::new();
    {
        let mut writer =
            StreamWriter::try_new(&mut ipc_buf, batch.schema().as_ref()).map_err(codec_err)?;
        writer.write(&batch).map_err(codec_err)?;
        writer.finish().map_err(codec_err)?;
    }

    payload.extend_from_slice(&ipc_buf);
    Ok(payload)
}

fn encode_txn_commit(provisional_id: u64, commit_ts: u64) -> Vec<u8> {
    let mut payload = Vec::with_capacity(TXN_COMMIT_PAYLOAD_SIZE);
    payload.extend_from_slice(&provisional_id.to_le_bytes());
    payload.extend_from_slice(&commit_ts.to_le_bytes());
    payload
}

/// Decode a single frame payload into a [`WalEvent`].
pub fn decode_frame(frame_type: FrameType, payload: &[u8]) -> WalResult<WalEvent> {
    match frame_type {
        FrameType::TxnBegin => decode_txn_begin(payload),
        FrameType::TxnAppend => decode_txn_append(payload),
        FrameType::TxnCommit => decode_txn_commit(payload),
        FrameType::TxnAbort => decode_txn_abort(payload),
        FrameType::SealMarker => decode_seal_marker(payload),
        FrameType::TypedAppend => Err(WalError::Unimplemented("typed wal payload decoding")),
    }
}

fn decode_txn_begin(payload: &[u8]) -> WalResult<WalEvent> {
    if payload.len() != 8 {
        return Err(WalError::Corrupt("txn begin payload size mismatch"));
    }
    let mut id_bytes = [0u8; 8];
    id_bytes.copy_from_slice(payload);
    let provisional_id = u64::from_le_bytes(id_bytes);
    Ok(WalEvent::TxnBegin { provisional_id })
}

fn decode_txn_append(payload: &[u8]) -> WalResult<WalEvent> {
    if payload.len() < TXN_APPEND_PREFIX_SIZE {
        return Err(WalError::Corrupt("txn append payload truncated"));
    }

    let mut id_bytes = [0u8; 8];
    id_bytes.copy_from_slice(&payload[0..8]);
    let provisional_id = u64::from_le_bytes(id_bytes);
    let mode = payload[8];
    let ipc_bytes = &payload[TXN_APPEND_PREFIX_SIZE..];

    match mode {
        APPEND_MODE_DYN => decode_dyn_append(provisional_id, ipc_bytes),
        APPEND_MODE_TYPED => Err(WalError::Unimplemented("typed wal payload decoding")),
        _ => Err(WalError::Corrupt("unknown txn append mode")),
    }
}

fn decode_dyn_append(provisional_id: u64, ipc_bytes: &[u8]) -> WalResult<WalEvent> {
    if ipc_bytes.is_empty() {
        return Err(WalError::Codec(
            "txn append payload missing record batch".to_string(),
        ));
    }

    // The streaming reader yields exactly one RecordBatch; anything more
    // indicates the encoder violated the autocommit contract.
    let mut reader = StreamReader::try_new(Cursor::new(ipc_bytes), None).map_err(codec_err)?;
    let batch = reader
        .next()
        .transpose()
        .map_err(codec_err)?
        .ok_or_else(|| WalError::Codec("txn append payload missing record batch".to_string()))?;

    if reader.next().transpose().map_err(codec_err)?.is_some() {
        return Err(WalError::Codec(
            "txn append payload contained multiple record batches".to_string(),
        ));
    }

    Ok(WalEvent::DynAppend {
        provisional_id,
        batch,
    })
}

fn decode_txn_commit(payload: &[u8]) -> WalResult<WalEvent> {
    if payload.len() != TXN_COMMIT_PAYLOAD_SIZE {
        return Err(WalError::Corrupt("txn commit payload size mismatch"));
    }
    let mut id_bytes = [0u8; 8];
    id_bytes.copy_from_slice(&payload[0..8]);
    let mut ts_bytes = [0u8; 8];
    ts_bytes.copy_from_slice(&payload[8..16]);
    let provisional_id = u64::from_le_bytes(id_bytes);
    let commit_ts = u64::from_le_bytes(ts_bytes);
    Ok(WalEvent::TxnCommit {
        provisional_id,
        commit_ts,
    })
}

fn decode_txn_abort(payload: &[u8]) -> WalResult<WalEvent> {
    if payload.len() != 8 {
        return Err(WalError::Corrupt("txn abort payload size mismatch"));
    }
    let mut id_bytes = [0u8; 8];
    id_bytes.copy_from_slice(payload);
    let provisional_id = u64::from_le_bytes(id_bytes);
    Ok(WalEvent::TxnAbort { provisional_id })
}

fn decode_seal_marker(payload: &[u8]) -> WalResult<WalEvent> {
    if !payload.is_empty() {
        return Err(WalError::Corrupt("seal marker payload should be empty"));
    }
    Ok(WalEvent::SealMarker)
}

fn codec_err<E>(err: E) -> WalError
where
    E: std::fmt::Display,
{
    WalError::Codec(err.to_string())
}

/// High-level events produced by the frame decoder during recovery.
#[derive(Debug)]
pub enum WalEvent {
    /// Begin transaction with provisional identifier.
    TxnBegin {
        /// Provisional identifier associated with the transaction.
        provisional_id: u64,
    },
    /// Append dynamic rows to the open transaction.
    DynAppend {
        /// Provisional identifier.
        provisional_id: u64,
        /// Record batch payload.
        batch: RecordBatch,
    },
    /// Commit the transaction at the supplied timestamp.
    TxnCommit {
        /// Provisional identifier.
        provisional_id: u64,
        /// Commit timestamp.
        commit_ts: u64,
    },
    /// Abort the open transaction (optional frame).
    TxnAbort {
        /// Provisional identifier associated with the transaction.
        provisional_id: u64,
    },
    /// Advisory seal marker (not required for correctness).
    SealMarker,
}

#[cfg(test)]
mod tests {
<<<<<<< HEAD
    use std::sync::Arc;

    use typed_arrow::{
        arrow_array::{Array, Int32Array, StringArray},
        arrow_schema::{DataType, Field, Schema},
    };

=======
>>>>>>> bed5830c
    use super::*;

    fn build_frame(frame_type: FrameType, seq: u64, payload: &[u8]) -> Vec<u8> {
        let mut buf = Vec::new();
        let header = FrameHeader {
            magic: FRAME_MAGIC,
            version: FRAME_VERSION,
            frame_type,
            seq,
            len: payload.len() as u32,
            crc32c: crc32c(payload),
        };

        header.encode_into(&mut buf);
        buf.extend_from_slice(payload);
        buf
    }

    #[test]
    fn frame_type_round_trip() {
        for ty in [
            FrameType::TxnBegin,
            FrameType::TxnAppend,
            FrameType::TxnCommit,
            FrameType::TxnAbort,
            FrameType::SealMarker,
            FrameType::TypedAppend,
        ] {
            let disc = u16::from(ty);
            assert_eq!(FrameType::try_from(disc).unwrap(), ty);
        }
    }

    #[test]
    fn encode_decode_round_trip() {
        let payload: Vec<u8> = (0..32).map(|i| i ^ 0xAA).collect();
        let frame = build_frame(FrameType::TxnAppend, INITIAL_FRAME_SEQ, &payload);

        let (header, remaining) = FrameHeader::decode_from(&frame).expect("decode succeeds");
        assert_eq!(remaining.len(), 0);
        assert_eq!(header.magic, FRAME_MAGIC);
        assert_eq!(header.version, FRAME_VERSION);
        assert_eq!(header.frame_type, FrameType::TxnAppend);
        assert_eq!(header.seq, INITIAL_FRAME_SEQ);
        assert_eq!(header.len, payload.len() as u32);
        assert_eq!(header.crc32c, crc32c(&payload));
    }

    #[test]
    fn decode_rejects_truncated_header() {
        let frame = build_frame(FrameType::TxnCommit, INITIAL_FRAME_SEQ + 1, &[]);
        let err = FrameHeader::decode_from(&frame[..FRAME_HEADER_SIZE - 1])
            .expect_err("header truncation should fail");
        assert!(matches!(err, WalError::Corrupt("frame header truncated")));
    }

    #[test]
    fn decode_rejects_truncated_payload() {
        let payload = [1_u8, 2, 3, 4];
        let frame = build_frame(FrameType::TxnCommit, INITIAL_FRAME_SEQ + 2, &payload);
        let truncated = frame[..FRAME_HEADER_SIZE + payload.len() - 2].to_vec();
        let err = FrameHeader::decode_from(&truncated).expect_err("payload truncation should fail");
        assert!(matches!(err, WalError::Corrupt("frame payload truncated")));
    }

    #[test]
    fn decode_rejects_crc_mismatch() {
        let payload = [9_u8, 8, 7, 6];
        let mut frame = build_frame(FrameType::TxnAbort, INITIAL_FRAME_SEQ + 3, &payload);
        // Flip a payload byte without updating the checksum.
        let payload_offset = FRAME_HEADER_SIZE;
        frame[payload_offset] ^= 0xFF;
        let err = FrameHeader::decode_from(&frame).expect_err("crc mismatch should fail");
        assert!(matches!(
            err,
            WalError::Corrupt("frame payload crc32c mismatch")
        ));
    }

    #[test]
    fn decode_rejects_zero_sequence() {
        let payload = [0_u8; 4];
        let mut frame = build_frame(FrameType::TxnAppend, INITIAL_FRAME_SEQ, &payload);
        // Overwrite the sequence field with zero.
        frame[8..16].fill(0);
        let err = FrameHeader::decode_from(&frame).expect_err("zero sequence should fail");
        assert!(matches!(
            err,
            WalError::Corrupt("frame sequence zero is reserved")
        ));
    }
<<<<<<< HEAD

    fn sample_batch() -> RecordBatch {
        let schema = Arc::new(Schema::new(vec![
            Field::new("id", DataType::Int32, false),
            Field::new("name", DataType::Utf8, true),
        ]));
        let ids = Arc::new(Int32Array::from(vec![1, 2, 3])) as _;
        let names = Arc::new(StringArray::from(vec![Some("a"), None, Some("c")])) as _;

        RecordBatch::try_new(schema, vec![ids, names]).expect("valid batch")
    }

    #[test]
    fn encode_payload_dyn_batch_round_trip() {
        let batch = sample_batch();
        let expected_batch = batch.clone();
        let commit_ts = 42;
        let provisional_id = 7;

        let frames = encode_payload(WalPayload::DynBatch { batch, commit_ts }, provisional_id)
            .expect("encode succeeds");

        assert_eq!(frames.len(), 2);

        match decode_frame(frames[0].frame_type(), frames[0].payload())
            .expect("append decode succeeds")
        {
            WalEvent::DynAppend {
                provisional_id: decoded_id,
                batch: decoded_batch,
            } => {
                assert_eq!(decoded_id, provisional_id);
                assert_eq!(
                    decoded_batch.schema().as_ref(),
                    expected_batch.schema().as_ref()
                );
                let expected_ids = expected_batch
                    .column(0)
                    .as_any()
                    .downcast_ref::<Int32Array>()
                    .expect("int32 column");
                let decoded_ids = decoded_batch
                    .column(0)
                    .as_any()
                    .downcast_ref::<Int32Array>()
                    .expect("int32 column");
                assert_eq!(decoded_ids, expected_ids);

                let expected_names = expected_batch
                    .column(1)
                    .as_any()
                    .downcast_ref::<StringArray>()
                    .expect("string column");
                let decoded_names = decoded_batch
                    .column(1)
                    .as_any()
                    .downcast_ref::<StringArray>()
                    .expect("string column");
                assert_eq!(decoded_names, expected_names);
            }
            other => panic!("unexpected event: {other:?}"),
        }

        match decode_frame(frames[1].frame_type(), frames[1].payload())
            .expect("commit decode succeeds")
        {
            WalEvent::TxnCommit {
                provisional_id: decoded_id,
                commit_ts: decoded_ts,
            } => {
                assert_eq!(decoded_id, provisional_id);
                assert_eq!(decoded_ts, commit_ts);
            }
            other => panic!("unexpected event: {other:?}"),
        }
    }

    #[test]
    fn decode_append_rejects_truncated_payload() {
        let frames = encode_payload(
            WalPayload::DynBatch {
                batch: sample_batch(),
                commit_ts: 1,
            },
            9,
        )
        .expect("encode succeeds");

        let mut truncated = frames[0].payload().to_vec();
        truncated.truncate(TXN_APPEND_PREFIX_SIZE - 1);
        let err = decode_frame(FrameType::TxnAppend, &truncated)
            .expect_err("truncated append should fail");
        assert!(matches!(
            err,
            WalError::Corrupt("txn append payload truncated")
        ));
    }

    #[test]
    fn decode_commit_rejects_wrong_length() {
        let payload = vec![0_u8; TXN_COMMIT_PAYLOAD_SIZE - 2];
        let err = decode_frame(FrameType::TxnCommit, &payload)
            .expect_err("commit payload length mismatch should fail");
        assert!(matches!(
            err,
            WalError::Corrupt("txn commit payload size mismatch")
        ));
    }

    #[test]
    fn decode_append_rejects_unknown_mode() {
        let mut payload = Vec::with_capacity(TXN_APPEND_PREFIX_SIZE);
        payload.extend_from_slice(&123_u64.to_le_bytes());
        payload.push(0xFF);
        payload.extend_from_slice(&[0u8; TXN_APPEND_RESERVED_BYTES]);
        payload.extend_from_slice(&[1, 2, 3]);

        let err =
            decode_frame(FrameType::TxnAppend, &payload).expect_err("unknown mode should fail");
        assert!(matches!(err, WalError::Corrupt("unknown txn append mode")));
    }
=======
>>>>>>> bed5830c
}<|MERGE_RESOLUTION|>--- conflicted
+++ resolved
@@ -1,14 +1,8 @@
 //! Frame encoding and decoding primitives for the WAL.
 
-<<<<<<< HEAD
-use std::{convert::TryFrom, io::Cursor};
+use std::{convert::TryFrom, io::Cursor, mem::size_of};
 
 use arrow_ipc::{reader::StreamReader, writer::StreamWriter};
-=======
-use std::convert::TryFrom;
-use std::mem::size_of;
-
->>>>>>> bed5830c
 use crc32c::crc32c;
 use typed_arrow::arrow_array::RecordBatch;
 
@@ -17,14 +11,9 @@
 /// Maximum supported frame version.
 pub const FRAME_VERSION: u16 = 1;
 
-<<<<<<< HEAD
-/// Magic constant identifying Tonbo WAL frames (`"TONW"`).
-pub const FRAME_MAGIC: u32 = 0x544F_4E57;
-=======
 /// Magic constant identifying Tonbo WAL frames (`"TONQ"`).
 /// ASCII tag stays human-readable while landing on a 32-bit prime for cheap corruption checks.
 pub const FRAME_MAGIC: u32 = 0x544F_4E51;
->>>>>>> bed5830c
 
 /// First sequence number written to disk.
 ///
@@ -34,8 +23,16 @@
 pub const INITIAL_FRAME_SEQ: u64 = 1;
 
 /// Total number of header bytes emitted for each frame.
-<<<<<<< HEAD
-pub const FRAME_HEADER_SIZE: usize = 4 + 2 + 2 + 8 + 4 + 4;
+pub const FRAME_HEADER_SIZE: usize = frame_header_size();
+
+const fn frame_header_size() -> usize {
+    size_of::<u32>() // magic
+        + size_of::<u16>() // version
+        + size_of::<u16>() // frame type discriminant
+        + size_of::<u64>() // sequence
+        + size_of::<u32>() // payload length
+        + size_of::<u32>() // payload crc32c
+}
 
 /// Payload prefix size for `TxnAppend` frames: provisional id + mode + reserved bytes.
 ///
@@ -96,17 +93,6 @@
         buf.extend_from_slice(&self.payload);
         buf
     }
-=======
-pub const FRAME_HEADER_SIZE: usize = frame_header_size();
-
-const fn frame_header_size() -> usize {
-    size_of::<u32>()   // magic
-        + size_of::<u16>() // version
-        + size_of::<u16>() // frame type discriminant
-        + size_of::<u64>() // sequence
-        + size_of::<u32>() // payload length
-        + size_of::<u32>() // payload crc32c
->>>>>>> bed5830c
 }
 
 /// Discriminant describing the logical frame type.
@@ -275,7 +261,6 @@
         };
 
         Ok((header, remaining))
-<<<<<<< HEAD
     }
 }
 
@@ -292,8 +277,6 @@
         }
         WalPayload::TypedRows { .. } => Err(WalError::Unimplemented("typed wal payload encoding")),
         WalPayload::Control { .. } => Err(WalError::Unimplemented("control wal payload encoding")),
-=======
->>>>>>> bed5830c
     }
 }
 
@@ -465,7 +448,6 @@
 
 #[cfg(test)]
 mod tests {
-<<<<<<< HEAD
     use std::sync::Arc;
 
     use typed_arrow::{
@@ -473,8 +455,6 @@
         arrow_schema::{DataType, Field, Schema},
     };
 
-=======
->>>>>>> bed5830c
     use super::*;
 
     fn build_frame(frame_type: FrameType, seq: u64, payload: &[u8]) -> Vec<u8> {
@@ -566,8 +546,6 @@
             WalError::Corrupt("frame sequence zero is reserved")
         ));
     }
-<<<<<<< HEAD
-
     fn sample_batch() -> RecordBatch {
         let schema = Arc::new(Schema::new(vec![
             Field::new("id", DataType::Int32, false),
@@ -688,6 +666,4 @@
             decode_frame(FrameType::TxnAppend, &payload).expect_err("unknown mode should fail");
         assert!(matches!(err, WalError::Corrupt("unknown txn append mode")));
     }
-=======
->>>>>>> bed5830c
 }
use std::{
    cmp::Ordering,
    collections::BinaryHeap,
    pin::Pin,
    task::{Context, Poll},
};

use futures_core::{ready, Stream};
use futures_util::stream::StreamExt;
use pin_project_lite::pin_project;

use super::{Entry, ScanStream};
use crate::{executor::Executor, record::Record};

pin_project! {
    pub(crate) struct MergeStream<'merge, R, E>
    where
        R: Record,
        E: Executor,
    {
        streams: Vec<ScanStream<'merge, R, E>>,
        peeked: BinaryHeap<CmpEntry<'merge, R>>,
        buf: Option<Entry<'merge, R>>,
    }
}

impl<'merge, R, E> MergeStream<'merge, R, E>
where
    R: Record,
    E: Executor,
{
    pub(crate) async fn from_vec(
        mut streams: Vec<ScanStream<'merge, R, E>>,
    ) -> Result<Self, parquet::errors::ParquetError> {
        let mut peeked = BinaryHeap::with_capacity(streams.len());

        for stream in &mut streams {
            if let Some(entry) = stream.next().await {
                peeked.push(CmpEntry::new(peeked.len(), entry?));
            }
        }

        let mut merge_stream = Self {
            streams,
            peeked,
            buf: None,
        };
        merge_stream.next().await;

        Ok(merge_stream)
    }
}

impl<'merge, R, E> Stream for MergeStream<'merge, R, E>
where
    R: Record,
    E: Executor,
{
    type Item = Result<Entry<'merge, R>, parquet::errors::ParquetError>;

    fn poll_next(self: Pin<&mut Self>, cx: &mut Context<'_>) -> Poll<Option<Self::Item>> {
        let this = self.project();
        while let Some(offset) = this.peeked.peek().map(|entry| entry.offset) {
            let next = ready!(Pin::new(&mut this.streams[offset]).poll_next(cx)).transpose()?;
            let peeked = match this.peeked.pop() {
                Some(peeked) => peeked,
                None => return Poll::Ready(None),
            };
            if let Some(next) = next {
                this.peeked.push(CmpEntry::new(offset, next));
            }
            if let Some(buf) = this.buf {
                if buf.key().value == peeked.entry.key().value {
                    continue;
                }
            }

            return Poll::Ready(this.buf.replace(peeked.entry).map(Ok));
        }
        Poll::Ready(this.buf.take().map(Ok))
    }
}

struct CmpEntry<'stream, R>
where
    R: Record,
{
    offset: usize,
    entry: Entry<'stream, R>,
}

impl<'stream, R> CmpEntry<'stream, R>
where
    R: Record,
{
    fn new(offset: usize, entry: Entry<'stream, R>) -> Self {
        Self { offset, entry }
    }
}

impl<R> PartialEq for CmpEntry<'_, R>
where
    R: Record,
{
    fn eq(&self, other: &Self) -> bool {
        self.cmp(other) == Ordering::Equal
    }
}

impl<R> Eq for CmpEntry<'_, R> where R: Record {}

impl<R> PartialOrd for CmpEntry<'_, R>
where
    R: Record,
{
    fn partial_cmp(&self, other: &Self) -> Option<Ordering> {
        Some(self.cmp(other))
    }
}

impl<R> Ord for CmpEntry<'_, R>
where
    R: Record,
{
    fn cmp(&self, other: &Self) -> Ordering {
        self.entry
            .key()
            .cmp(&other.entry.key())
            .then(self.offset.cmp(&other.offset))
            .reverse()
    }
}

#[cfg(test)]
mod tests {
    use std::ops::Bound;

    use futures_util::StreamExt;

    use super::MergeStream;
    use crate::{executor::tokio::TokioExecutor, inmem::mutable::Mutable};

    #[tokio::test]
    async fn merge_mutable() {
        let m1 = Mutable::<String>::new();
        m1.remove("b".into(), 3.into());
        m1.insert("c".into(), 4.into());
        m1.insert("d".into(), 5.into());

        let m2 = Mutable::<String>::new();
        m2.insert("a".into(), 1.into());
        m2.insert("b".into(), 2.into());
        m2.insert("c".into(), 3.into());

        let m3 = Mutable::<String>::new();
        m3.insert("e".into(), 4.into());

        let lower = "a".to_string();
        let upper = "e".to_string();
        let bound = (Bound::Included(&lower), Bound::Included(&upper));
        let mut merge = MergeStream::<String, TokioExecutor>::from_vec(vec![
            m1.scan(bound, 6.into()).into(),
            m2.scan(bound, 6.into()).into(),
            m3.scan(bound, 6.into()).into(),
        ])
        .await
        .unwrap();

        dbg!(merge.next().await);
        dbg!(merge.next().await);
        dbg!(merge.next().await);
        dbg!(merge.next().await);
        dbg!(merge.next().await);
        dbg!(merge.next().await);
    }

    #[tokio::test]
    async fn merge_mutable_remove_duplicates() {
        let m1 = Mutable::<String>::new();
        m1.insert("1".into(), 0_u32.into());
        m1.insert("2".into(), 0_u32.into());
        m1.insert("2".into(), 1_u32.into());
        m1.insert("3".into(), 1_u32.into());
        m1.insert("4".into(), 0_u32.into());

        let lower = "1".to_string();
        let upper = "4".to_string();
        let bound = (Bound::Included(&lower), Bound::Included(&upper));
<<<<<<< HEAD
        let mut merge =
            MergeStream::<String, TokioExecutor>::from_vec(vec![m1.scan(bound, 0.into()).into()])
                .await
                .unwrap();
=======
        let mut merge = MergeStream::from_vec(vec![m1.scan(bound, 0.into()).into()])
            .await
            .unwrap();
>>>>>>> 26014432

        dbg!(merge.next().await);
        dbg!(merge.next().await);
        dbg!(merge.next().await);

        let lower = "1".to_string();
        let upper = "4".to_string();
        let bound = (Bound::Included(&lower), Bound::Included(&upper));
<<<<<<< HEAD
        let mut merge =
            MergeStream::<String, TokioExecutor>::from_vec(vec![m1.scan(bound, 1.into()).into()])
                .await
                .unwrap();
=======
        let mut merge = MergeStream::from_vec(vec![m1.scan(bound, 1.into()).into()])
            .await
            .unwrap();
>>>>>>> 26014432

        dbg!(merge.next().await);
        dbg!(merge.next().await);
        dbg!(merge.next().await);
    }
}<|MERGE_RESOLUTION|>--- conflicted
+++ resolved
@@ -186,16 +186,9 @@
         let lower = "1".to_string();
         let upper = "4".to_string();
         let bound = (Bound::Included(&lower), Bound::Included(&upper));
-<<<<<<< HEAD
-        let mut merge =
-            MergeStream::<String, TokioExecutor>::from_vec(vec![m1.scan(bound, 0.into()).into()])
-                .await
-                .unwrap();
-=======
-        let mut merge = MergeStream::from_vec(vec![m1.scan(bound, 0.into()).into()])
+        let mut merge = MergeStream::<String, TokioExecutor>::from_vec(vec![m1.scan(bound, 0.into()).into()])
             .await
             .unwrap();
->>>>>>> 26014432
 
         dbg!(merge.next().await);
         dbg!(merge.next().await);
@@ -204,16 +197,9 @@
         let lower = "1".to_string();
         let upper = "4".to_string();
         let bound = (Bound::Included(&lower), Bound::Included(&upper));
-<<<<<<< HEAD
-        let mut merge =
-            MergeStream::<String, TokioExecutor>::from_vec(vec![m1.scan(bound, 1.into()).into()])
-                .await
-                .unwrap();
-=======
-        let mut merge = MergeStream::from_vec(vec![m1.scan(bound, 1.into()).into()])
+        let mut merge = MergeStream::<String, TokioExecutor>::from_vec(vec![m1.scan(bound, 1.into()).into()])
             .await
             .unwrap();
->>>>>>> 26014432
 
         dbg!(merge.next().await);
         dbg!(merge.next().await);

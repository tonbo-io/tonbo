--- conflicted
+++ resolved
@@ -271,17 +271,12 @@
         let temp_dir = TempDir::new().unwrap();
 
         let db = DB::<String, TokioExecutor>::new(
-<<<<<<< HEAD
             DbOption::from((
                 Path::from_filesystem_path(temp_dir.path()).unwrap(),
                 &StringSchema,
             )),
-            TokioExecutor::new(),
+            TokioExecutor::current(),
             StringSchema,
-=======
-            DbOption::from(Path::from_filesystem_path(temp_dir.path()).unwrap()),
-            TokioExecutor::current(),
->>>>>>> 1a482779
         )
         .await
         .unwrap();
@@ -412,11 +407,7 @@
             &StringSchema,
         ));
 
-<<<<<<< HEAD
-        let db = DB::<String, TokioExecutor>::new(option, TokioExecutor::new(), StringSchema)
-=======
-        let db = DB::<String, TokioExecutor>::new(option, TokioExecutor::current())
->>>>>>> 1a482779
+        let db = DB::<String, TokioExecutor>::new(option, TokioExecutor::current(), StringSchema)
             .await
             .unwrap();
 
@@ -452,11 +443,7 @@
             &TestSchema,
         ));
 
-<<<<<<< HEAD
-        let db = DB::<Test, TokioExecutor>::new(option, TokioExecutor::new(), TestSchema)
-=======
-        let db = DB::<Test, TokioExecutor>::new(option, TokioExecutor::current())
->>>>>>> 1a482779
+        let db = DB::<Test, TokioExecutor>::new(option, TokioExecutor::current(), TestSchema)
             .await
             .unwrap();
 
@@ -842,11 +829,7 @@
             "age".to_string(),
             0,
         );
-<<<<<<< HEAD
-        let db = DB::with_schema(option, TokioExecutor::default(), test_dyn_item_schema())
-=======
-        let db = DB::with_schema(option, TokioExecutor::current(), descs, 0)
->>>>>>> 1a482779
+        let db = DB::with_schema(option, TokioExecutor::current(), test_dyn_item_schema())
             .await
             .unwrap();
 

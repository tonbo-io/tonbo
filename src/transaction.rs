use std::{
    collections::{
        btree_map::{Entry, Range},
        BTreeMap, Bound,
    },
    io,
    mem::transmute,
};

use async_lock::RwLockReadGuard;
use flume::SendError;
use lockable::AsyncLimit;
use parquet::errors::ParquetError;
use thiserror::Error;

use crate::{
    compaction::CompactTask,
    fs::FileProvider,
    record::{Key, KeyRef},
    stream,
    timestamp::{Timestamp, Timestamped},
    version::VersionRef,
    wal::log::LogType,
    DbError, LockMap, Projection, Record, Scan, Schema,
};

pub(crate) struct TransactionScan<'scan, R: Record> {
    inner: Range<'scan, R::Key, Option<R>>,
    ts: Timestamp,
}

impl<'scan, R> Iterator for TransactionScan<'scan, R>
where
    R: Record,
{
    type Item = (Timestamped<<R::Key as Key>::Ref<'scan>>, &'scan Option<R>);

    fn next(&mut self) -> Option<Self::Item> {
        self.inner
            .next()
            .map(|(key, value)| (Timestamped::new(key.as_key_ref(), self.ts), value))
    }
}
/// optimistic ACID transaction, open with
/// [`DB::transaction`](crate::DB::transaction) method
pub struct Transaction<'txn, R, FP>
where
    R: Record,
    FP: FileProvider,
{
    ts: Timestamp,
    local: BTreeMap<R::Key, Option<R>>,
    share: RwLockReadGuard<'txn, Schema<R, FP>>,
    version: VersionRef<R, FP>,
    lock_map: LockMap<R::Key>,
}

impl<'txn, R, FP> Transaction<'txn, R, FP>
where
    R: Record + Send,
    FP: FileProvider,
{
    pub(crate) fn new(
        version: VersionRef<R, FP>,
        share: RwLockReadGuard<'txn, Schema<R, FP>>,
        lock_map: LockMap<R::Key>,
    ) -> Self {
        Self {
            ts: version.transaction_ts(),
            local: BTreeMap::new(),
            share,
            version,
            lock_map,
        }
    }

    /// get the record with `key` as the primary key and get only the data specified in
    /// [`Projection`]
    pub async fn get<'get>(
        &'get self,
        key: &'get R::Key,
        projection: Projection,
    ) -> Result<Option<TransactionEntry<'get, R>>, DbError<R>> {
        Ok(match self.local.get(key).and_then(|v| v.as_ref()) {
            Some(v) => Some(TransactionEntry::Local(v.as_record_ref())),
            None => self
                .share
                .get(&self.version, key, self.ts, projection)
                .await?
                .and_then(|entry| {
                    if entry.value().is_none() {
                        None
                    } else {
                        Some(TransactionEntry::Stream(entry))
                    }
                }),
        })
    }

    /// scan records with primary keys in the `range`
    pub fn scan<'scan>(
        &'scan self,
        range: (Bound<&'scan R::Key>, Bound<&'scan R::Key>),
    ) -> Scan<'scan, R, FP> {
        let streams = vec![TransactionScan {
            inner: self.local.range(range),
            ts: self.ts,
        }
        .into()];
        Scan::new(&self.share, range, self.ts, &self.version, streams)
    }

    /// insert a sequence of data as a single batch on this transaction
    pub fn insert(&mut self, value: R) {
        self.entry(value.key().to_key(), Some(value))
    }

    /// delete the record with the primary key as the `key` on this transaction
    pub fn remove(&mut self, key: R::Key) {
        self.entry(key, None)
    }

    fn entry(&mut self, key: R::Key, value: Option<R>) {
        match self.local.entry(key) {
            Entry::Vacant(v) => {
                v.insert(value);
            }
            Entry::Occupied(mut o) => *o.get_mut() = value,
        }
    }

    /// commit the data in the [`Transaction`] to the corresponding
    /// [`DB`](crate::DB)
    pub async fn commit(mut self) -> Result<(), CommitError<R>> {
        let mut _key_guards = Vec::new();

        for (key, _) in self.local.iter() {
            // SAFETY: Error is Never
            _key_guards.push(
                self.lock_map
                    .async_lock(key.clone(), AsyncLimit::no_limit())
                    .await
                    .unwrap(),
            );
        }
        for (key, _) in self.local.iter() {
            if self.share.check_conflict(key, self.ts) {
                return Err(CommitError::WriteConflict(key.clone()));
            }
        }

        let len = self.local.len();
        let is_excess = match len {
            0 => false,
            1 => {
                let new_ts = self.version.transaction_ts();
                let (key, record) = self.local.pop_first().unwrap();
                Self::append(&self.share, LogType::Full, key, record, new_ts).await?
            }
            _ => {
                let new_ts = self.version.transaction_ts();
                let mut iter = self.local.into_iter();

                let (key, record) = iter.next().unwrap();
                Self::append(&self.share, LogType::First, key, record, new_ts).await?;

                for (key, record) in (&mut iter).take(len - 2) {
                    Self::append(&self.share, LogType::Middle, key, record, new_ts).await?;
                }

                let (key, record) = iter.next().unwrap();
                Self::append(&self.share, LogType::Last, key, record, new_ts).await?
            }
        };
        if is_excess {
            let _ = self.share.compaction_tx.try_send(CompactTask::Freeze);
        }
        Ok(())
    }

    async fn append(
        schema: &Schema<R, FP>,
        log_ty: LogType,
        key: <R as Record>::Key,
        record: Option<R>,
        new_ts: Timestamp,
    ) -> Result<bool, CommitError<R>> {
        Ok(match record {
            Some(record) => schema.write(log_ty, record, new_ts).await?,
            None => schema.remove(log_ty, key, new_ts).await?,
        })
    }
}

pub enum TransactionEntry<'entry, R>
where
    R: Record,
{
    Stream(stream::Entry<'entry, R>),
    Local(R::Ref<'entry>),
}

impl<'entry, R> TransactionEntry<'entry, R>
where
    R: Record,
{
    pub fn get(&self) -> R::Ref<'_> {
        match self {
            TransactionEntry::Stream(entry) => entry.value().unwrap(),
            TransactionEntry::Local(value) => {
                // Safety: shorter lifetime must be safe
                unsafe { transmute::<R::Ref<'entry>, R::Ref<'_>>(value.clone()) }
            }
        }
    }
}

#[derive(Debug, Error)]
pub enum CommitError<R>
where
    R: Record,
{
    #[error("transaction io error {:?}", .0)]
    Io(#[from] io::Error),
    #[error("transaction parquet error {:?}", .0)]
    Parquet(#[from] ParquetError),
    #[error("transaction database error {:?}", .0)]
    Database(#[from] DbError<R>),
    #[error("transaction write conflict: {:?}", .0)]
    WriteConflict(R::Key),
    #[error("Failed to send compact task")]
    SendCompactTaskError(#[from] SendError<CompactTask>),
    #[error("Channel is closed")]
    ChannelClose,
}

#[cfg(test)]
mod tests {
    use std::{collections::Bound, sync::Arc};

    use futures_util::StreamExt;
    use tempfile::TempDir;

    use crate::{
        compaction::tests::build_version,
        executor::tokio::TokioExecutor,
        tests::{build_db, build_schema, Test},
        transaction::CommitError,
        DbOption, Projection, DB,
    };

    #[tokio::test]
    async fn transaction_read_write() {
        let temp_dir = TempDir::new().unwrap();

        let db =
            DB::<String, TokioExecutor>::new(DbOption::from(temp_dir.path()), TokioExecutor::new())
                .await
                .unwrap();
        {
            let mut txn1 = db.transaction().await;
            txn1.insert("foo".to_string());

            let txn2 = db.transaction().await;
            assert!(txn2
                .get(&"foo".to_string(), Projection::All)
                .await
                .unwrap()
                .is_none());

            txn1.commit().await.unwrap();
            txn2.commit().await.unwrap();
        }

        {
            let txn3 = db.transaction().await;
            assert!(txn3
                .get(&"foo".to_string(), Projection::All)
                .await
                .unwrap()
                .is_some());
            txn3.commit().await.unwrap();
        }
    }

    #[tokio::test]
    async fn write_conflicts() {
        let temp_dir = TempDir::new().unwrap();

        let db =
            DB::<String, TokioExecutor>::new(DbOption::from(temp_dir.path()), TokioExecutor::new())
                .await
                .unwrap();

        let mut txn = db.transaction().await;
        txn.insert(0.to_string());
        txn.insert(1.to_string());
        txn.commit().await.unwrap();

        let mut txn_0 = db.transaction().await;
        let mut txn_1 = db.transaction().await;
        let mut txn_2 = db.transaction().await;

        txn_0.insert(1.to_string());
        txn_1.insert(1.to_string());
        txn_1.insert(2.to_string());
        txn_2.insert(2.to_string());

        txn_0.commit().await.unwrap();

        if let Err(CommitError::WriteConflict(conflict_key)) = txn_1.commit().await {
            assert_eq!(conflict_key, 1.to_string());
            txn_2.commit().await.unwrap();
            return;
        }
        unreachable!();
    }

    #[tokio::test]
    async fn transaction_projection() {
        let temp_dir = TempDir::new().unwrap();

        let db =
            DB::<Test, TokioExecutor>::new(DbOption::from(temp_dir.path()), TokioExecutor::new())
                .await
                .unwrap();

        let mut txn1 = db.transaction().await;
        txn1.insert(Test {
            vstring: 0.to_string(),
            vu32: 0,
            vbool: Some(true),
        });

        let key = 0.to_string();
        let entry = txn1.get(&key, Projection::All).await.unwrap().unwrap();

        assert_eq!(entry.get().vstring, 0.to_string());
        assert_eq!(entry.get().vu32, Some(0));
        assert_eq!(entry.get().vbool, Some(true));
        drop(entry);

        txn1.commit().await.unwrap();
    }

    #[tokio::test]
    async fn transaction_scan() {
        let temp_dir = TempDir::new().unwrap();
        let option = Arc::new(DbOption::from(temp_dir.path()));

        let (_, version) = build_version(&option).await;
        let (schema, compaction_rx) = build_schema(option.clone()).await.unwrap();
        let db = build_db(option, compaction_rx, TokioExecutor::new(), schema, version)
            .await
            .unwrap();

        {
            // to increase timestamps to 1
            let txn = db.transaction().await;
            txn.commit().await.unwrap();
        }
        let mut txn = db.transaction().await;
        txn.insert(Test {
            vstring: "king".to_string(),
            vu32: 8,
            vbool: Some(true),
        });

        let mut stream = txn
            .scan((Bound::Unbounded, Bound::Unbounded))
            .projection(vec![1])
            .take()
            .await
            .unwrap();

        let entry_0 = stream.next().await.unwrap().unwrap();
        assert_eq!(entry_0.key().value, "1");
        assert!(entry_0.value().unwrap().vbool.is_none());
        let entry_1 = stream.next().await.unwrap().unwrap();
        assert_eq!(entry_1.key().value, "2");
        assert!(entry_1.value().unwrap().vbool.is_none());
        let entry_2 = stream.next().await.unwrap().unwrap();
        assert_eq!(entry_2.key().value, "3");
        assert!(entry_2.value().unwrap().vbool.is_none());
        let entry_3 = stream.next().await.unwrap().unwrap();
        assert_eq!(entry_3.key().value, "4");
        assert!(entry_3.value().unwrap().vbool.is_none());
        let entry_4 = stream.next().await.unwrap().unwrap();
        assert_eq!(entry_4.key().value, "5");
        assert!(entry_4.value().unwrap().vbool.is_none());
        let entry_5 = stream.next().await.unwrap().unwrap();
        assert_eq!(entry_5.key().value, "6");
        assert!(entry_5.value().unwrap().vbool.is_none());
        let entry_6 = stream.next().await.unwrap().unwrap();
        assert_eq!(entry_6.key().value, "7");
        assert!(entry_6.value().unwrap().vbool.is_none());
        let entry_7 = stream.next().await.unwrap().unwrap();
        assert_eq!(entry_7.key().value, "8");
        assert!(entry_7.value().unwrap().vbool.is_none());
        let entry_8 = stream.next().await.unwrap().unwrap();
        assert_eq!(entry_8.key().value, "9");
        assert!(entry_8.value().unwrap().vbool.is_none());
        let entry_9 = stream.next().await.unwrap().unwrap();
        assert_eq!(entry_9.key().value, "alice");
        let entry_10 = stream.next().await.unwrap().unwrap();
        assert_eq!(entry_10.key().value, "ben");
        let entry_11 = stream.next().await.unwrap().unwrap();
        assert_eq!(entry_11.key().value, "carl");
        let entry_12 = stream.next().await.unwrap().unwrap();
        assert_eq!(entry_12.key().value, "dice");
        let entry_13 = stream.next().await.unwrap().unwrap();
        assert_eq!(entry_13.key().value, "erika");
        let entry_14 = stream.next().await.unwrap().unwrap();
        assert_eq!(entry_14.key().value, "funk");
        let entry_15 = stream.next().await.unwrap().unwrap();
        assert_eq!(entry_15.key().value, "king");
    }

    #[tokio::test]
    async fn test_transaction_scan_bound() {
        let temp_dir = TempDir::new().unwrap();
        let option = Arc::new(DbOption::from(temp_dir.path()));

        let (_, version) = build_version(&option).await;
        let (schema, compaction_rx) = build_schema(option.clone()).await.unwrap();
        let db = build_db(option, compaction_rx, TokioExecutor::new(), schema, version)
            .await
            .unwrap();

        // skip timestamp
        let txn = db.transaction().await;
        txn.commit().await.unwrap();

        // test inmem
        {
            let txn2 = db.transaction().await;
            let lower = "ben".into();
            let upper = "dice".into();
            {
                let mut stream = txn2
                    .scan((Bound::Included(&lower), Bound::Included(&upper)))
                    .projection(vec![1])
                    .take()
                    .await
                    .unwrap();

                let entry_0 = stream.next().await.unwrap().unwrap();
                assert_eq!(entry_0.key().value, "ben");
                let entry_1 = stream.next().await.unwrap().unwrap();
                assert_eq!(entry_1.key().value, "carl");
                let entry_2 = stream.next().await.unwrap().unwrap();
                assert_eq!(entry_2.key().value, "dice");
                assert!(stream.next().await.is_none());
            }

            {
                let mut stream = txn2
                    .scan((Bound::Included(&lower), Bound::Excluded(&upper)))
                    .projection(vec![1])
                    .take()
                    .await
                    .unwrap();
                let entry_0 = stream.next().await.unwrap().unwrap();
                assert_eq!(entry_0.key().value, "ben");
                let entry_1 = stream.next().await.unwrap().unwrap();
                assert_eq!(entry_1.key().value, "carl");
                assert!(stream.next().await.is_none());
            }

            {
                let mut stream = txn2
                    .scan((Bound::Excluded(&lower), Bound::Included(&upper)))
                    .projection(vec![1])
                    .take()
                    .await
                    .unwrap();
                let entry_0 = stream.next().await.unwrap().unwrap();
                assert_eq!(entry_0.key().value, "carl");
                let entry_1 = stream.next().await.unwrap().unwrap();
                assert_eq!(entry_1.key().value, "dice");
                assert!(stream.next().await.is_none());
            }
            {
                let mut stream = txn2
                    .scan((Bound::Excluded(&lower), Bound::Excluded(&upper)))
                    .projection(vec![1])
                    .take()
                    .await
                    .unwrap();
                let entry_0 = stream.next().await.unwrap().unwrap();
                assert_eq!(entry_0.key().value, "carl");
                assert!(stream.next().await.is_none());
            }
        }
        // test SSTable
        {
            let txn3 = db.transaction().await;
            let lower = "1".into();
            let upper = "2".into();
            {
                let mut stream = txn3
                    .scan((Bound::Included(&lower), Bound::Included(&upper)))
                    .projection(vec![1])
                    .take()
                    .await
                    .unwrap();

                let entry_0 = stream.next().await.unwrap().unwrap();
                assert_eq!(entry_0.key().value, "1");
                assert!(entry_0.value().unwrap().vbool.is_none());
                let entry_1 = stream.next().await.unwrap().unwrap();
                assert_eq!(entry_1.key().value, "2");
                assert!(entry_1.value().unwrap().vbool.is_none());
                assert!(stream.next().await.is_none());
            }
            {
                let mut stream = txn3
                    .scan((Bound::Included(&lower), Bound::Excluded(&upper)))
                    .projection(vec![1])
                    .take()
                    .await
                    .unwrap();

                let entry_0 = stream.next().await.unwrap().unwrap();
                assert_eq!(entry_0.key().value, "1");
                assert!(entry_0.value().unwrap().vbool.is_none());
                assert!(stream.next().await.is_none());
            }
            {
                let mut stream = txn3
                    .scan((Bound::Excluded(&lower), Bound::Included(&upper)))
                    .projection(vec![1])
                    .take()
                    .await
                    .unwrap();

                let entry_0 = stream.next().await.unwrap().unwrap();
                assert_eq!(entry_0.key().value, "2");
                assert!(entry_0.value().unwrap().vbool.is_none());
                assert!(stream.next().await.is_none());
            }
            {
                let mut stream = txn3
                    .scan((Bound::Excluded(&lower), Bound::Excluded(&upper)))
                    .projection(vec![1])
                    .take()
                    .await
                    .unwrap();

                assert!(stream.next().await.is_none());
            }
            {
                let mut stream = txn3
                    .scan((Bound::Unbounded, Bound::Excluded(&upper)))
                    .projection(vec![1])
                    .take()
                    .await
                    .unwrap();

                let entry_0 = stream.next().await.unwrap().unwrap();
                assert_eq!(entry_0.key().value, "1");
                assert!(entry_0.value().unwrap().vbool.is_none());
                assert!(stream.next().await.is_none());
            }
        }
    }

    #[tokio::test]
    async fn test_transaction_scan_reverse() {
        let temp_dir = TempDir::new().unwrap();
        let option = Arc::new(DbOption::from(temp_dir.path()));
        let (_, version) = build_version(&option).await;
        let (schema, compaction_rx) = build_schema(option.clone()).await.unwrap();
        let db = build_db(option, compaction_rx, TokioExecutor::new(), schema, version)
            .await
            .unwrap();

        let txn = db.transaction().await;
        txn.commit().await.unwrap();

        // Test in-memory with reverse scanning
        {
            let txn2 = db.transaction().await;
            let lower = "ben".into();
            let upper = "dice".into();

            {
                let mut stream = txn2
                    .scan((Bound::Included(&lower), Bound::Included(&upper)))
<<<<<<< HEAD
                    .await
=======
>>>>>>> af4a1d5b
                    .projection(vec![1])
                    .take()
                    .await
                    .unwrap();
                let entry_0 = stream.next().await.unwrap().unwrap();
                assert_eq!(entry_0.key().value, "ben");

                let mut stream = txn2
                    .scan((Bound::Included(&lower), Bound::Included(&upper)))
<<<<<<< HEAD
                    .await
=======
>>>>>>> af4a1d5b
                    .reverse()
                    .projection(vec![1])
                    .take()
                    .await
                    .unwrap();
                let entry_0 = stream.next().await.unwrap().unwrap();
                assert_eq!(entry_0.key().value, "dice");
            }
        }
    }

    #[tokio::test]
    async fn test_transaction_scan_limit() {
        let temp_dir = TempDir::new().unwrap();
        let option = Arc::new(DbOption::from(temp_dir.path()));

        let (_, version) = build_version(&option).await;
        let (schema, compaction_rx) = build_schema(option.clone()).await.unwrap();
        let db = build_db(option, compaction_rx, TokioExecutor::new(), schema, version)
            .await
            .unwrap();

        let txn = db.transaction().await;
        txn.commit().await.unwrap();

        {
            let txn2 = db.transaction().await;
            {
                let mut stream = txn2
                    .scan((Bound::Unbounded, Bound::Unbounded))
                    .limit(1)
                    .take()
                    .await
                    .unwrap();

                assert!(stream.next().await.is_some());
                assert!(stream.next().await.is_none());
            }
            {
                let mut stream = txn2
                    .scan((Bound::Unbounded, Bound::Unbounded))
                    .limit(0)
                    .take()
                    .await
                    .unwrap();

                assert!(stream.next().await.is_none());
            }
        }
    }
}<|MERGE_RESOLUTION|>--- conflicted
+++ resolved
@@ -587,10 +587,6 @@
             {
                 let mut stream = txn2
                     .scan((Bound::Included(&lower), Bound::Included(&upper)))
-<<<<<<< HEAD
-                    .await
-=======
->>>>>>> af4a1d5b
                     .projection(vec![1])
                     .take()
                     .await
@@ -600,10 +596,6 @@
 
                 let mut stream = txn2
                     .scan((Bound::Included(&lower), Bound::Included(&upper)))
-<<<<<<< HEAD
-                    .await
-=======
->>>>>>> af4a1d5b
                     .reverse()
                     .projection(vec![1])
                     .take()

--- conflicted
+++ resolved
@@ -226,13 +226,9 @@
         &MusicSchema,
     ));
 
-<<<<<<< HEAD
-    let db = DB::new(options, TokioExecutor::default(), MusicSchema)
+    let db = DB::new(options, TokioExecutor::current(), MusicSchema)
         .await
         .unwrap();
-=======
-    let db = DB::new(options, TokioExecutor::current()).await.unwrap();
->>>>>>> 1a482779
     for (id, name, like) in [
         (0, "welcome".to_string(), 0),
         (1, "tonbo".to_string(), 999),
